// Teleport
// Copyright (C) 2023  Gravitational, Inc.
//
// This program is free software: you can redistribute it and/or modify
// it under the terms of the GNU Affero General Public License as published by
// the Free Software Foundation, either version 3 of the License, or
// (at your option) any later version.
//
// This program is distributed in the hope that it will be useful,
// but WITHOUT ANY WARRANTY; without even the implied warranty of
// MERCHANTABILITY or FITNESS FOR A PARTICULAR PURPOSE.  See the
// GNU Affero General Public License for more details.
//
<<<<<<< HEAD
// Unless required by applicable law or agreed to in writing, software
// distributed under the License is distributed on an "AS IS" BASIS,
// WITHOUT WARRANTIES OR CONDITIONS OF ANY KIND, either express or implied.
// See the License for the specific language governing permissions and
// limitations under the License.
use ironrdp_pdu::{custom_err, PduResult};
use std::ffi::CString;
=======
// You should have received a copy of the GNU Affero General Public License
// along with this program.  If not, see <http://www.gnu.org/licenses/>.

use std::ffi::{CString, NulError};
>>>>>>> f15dd919

/// WindowsPath is a String that we assume to be in the form
/// of a traditional DOS path:
///
/// https://docs.microsoft.com/en-us/dotnet/standard/io/file-path-formats
///
/// Because RDP device redirection is limited in the paths it uses, we can
/// further assume that it is in one of the following forms:
///
/// r"\Program Files\Custom Utilities\StringFinder.exe": An absolute path from the root of the current drive.
///
/// r"2018\January.xlsx": A relative path to a file in a subdirectory of the current directory.
#[derive(Debug, Clone)]
pub struct WindowsPath {
    pub path: String,
}

impl WindowsPath {
    pub fn len(&self) -> u32 {
        self.path.len() as u32
    }
}

impl From<String> for WindowsPath {
    fn from(path: String) -> WindowsPath {
        Self { path }
    }
}

/// UnixPath is a String that we assume to be in the form of a
/// Unix Path, qualified by the qualifications laid out in RFD 0067
///
/// https://github.com/gravitational/teleport/blob/master/rfd/0067-desktop-access-file-system-sharing.md
#[derive(Debug, Clone)]
pub struct UnixPath {
    pub path: String,
}

impl UnixPath {
    /// This function will create a CString from a UnixPath.
    ///
    /// # Errors
    ///
    /// This function will return an error if the UnixPath contains
    /// any characters that can't be handled by CString::new().
    pub fn to_cstring(&self) -> PduResult<CString> {
        CString::new(self.path.clone()).map_err(|e| {
            custom_err!(
                "UnixPath::to_cstring",
                PathError(format!("Error converting UnixPath to CString: {}", e))
            )
        })
    }

    pub fn len(&self) -> u32 {
        self.path.len() as u32
    }

    pub fn last(&self) -> Option<&str> {
        self.path.split('/').last()
    }
}

impl From<&WindowsPath> for UnixPath {
    fn from(p: &WindowsPath) -> UnixPath {
        Self {
            path: to_unix_path(&p.path),
        }
    }
}

impl From<&str> for UnixPath {
    fn from(p: &str) -> UnixPath {
        Self {
            path: to_unix_path(p),
        }
    }
}

impl From<String> for UnixPath {
    fn from(p: String) -> UnixPath {
        Self {
            path: to_unix_path(&p),
        }
    }
}

impl From<&String> for UnixPath {
    fn from(p: &String) -> UnixPath {
        Self {
            path: to_unix_path(p),
        }
    }
}

/// Converts a String from the type of path that's sent to us by RDP
/// into a unix-style path, as specified in Teleport RFD 0067:
///
/// https://github.com/gravitational/teleport/blob/master/rfd/0067-desktop-access-file-system-sharing.md
fn to_unix_path(rdp_path: &str) -> String {
    // Convert r"\" to "/"
    let mut cleaned = rdp_path.replace('\\', "/");

    // If the string started with r"\", just remove it
    if cleaned.starts_with('/') {
        crop_first_n_letters(&mut cleaned, 1);
    }

    cleaned
}

/// Crops the first n letters off of a String (in-place).
fn crop_first_n_letters(s: &mut String, n: usize) {
    match s.char_indices().nth(n) {
        Some((pos, _)) => {
            s.drain(..pos);
        }
        None => {
            s.clear();
        }
    }
}

#[derive(Debug)]
pub struct PathError(pub String);

impl std::fmt::Display for PathError {
    fn fmt(&self, f: &mut std::fmt::Formatter<'_>) -> std::fmt::Result {
        write!(f, "{:#?}", self)
    }
}

impl std::error::Error for PathError {}

#[cfg(test)]
mod tests {
    use super::*;

    #[test]
    fn test_to_unix_path() {
        assert_eq!(to_unix_path(r"\"), "");
        assert_eq!(to_unix_path(r"\desktop.ini"), "desktop.ini");
        assert_eq!(
            to_unix_path(r"\test_directory\desktop.ini"),
            "test_directory/desktop.ini"
        );
    }
}<|MERGE_RESOLUTION|>--- conflicted
+++ resolved
@@ -11,20 +11,11 @@
 // MERCHANTABILITY or FITNESS FOR A PARTICULAR PURPOSE.  See the
 // GNU Affero General Public License for more details.
 //
-<<<<<<< HEAD
-// Unless required by applicable law or agreed to in writing, software
-// distributed under the License is distributed on an "AS IS" BASIS,
-// WITHOUT WARRANTIES OR CONDITIONS OF ANY KIND, either express or implied.
-// See the License for the specific language governing permissions and
-// limitations under the License.
-use ironrdp_pdu::{custom_err, PduResult};
-use std::ffi::CString;
-=======
 // You should have received a copy of the GNU Affero General Public License
 // along with this program.  If not, see <http://www.gnu.org/licenses/>.
 
-use std::ffi::{CString, NulError};
->>>>>>> f15dd919
+use ironrdp_pdu::{custom_err, PduResult};
+use std::ffi::CString;
 
 /// WindowsPath is a String that we assume to be in the form
 /// of a traditional DOS path:
