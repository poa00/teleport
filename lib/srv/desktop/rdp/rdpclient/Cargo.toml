[package]
name = "rdp-client"
version = "0.1.0"
authors = ["Andrew Lytvynov <andrew@goteleport.com>", "Zac Bergquist <zac@goteleport.com>"]
edition = "2018"

[lib]
crate-type = ["staticlib"]

[dependencies]
bitflags = "2.4.1"
byteorder = "1.5.0"
env_logger = "0.10.0"
iso7816 = "0.1.1"
iso7816-tlv = "0.4.3"
libc = "0.2.149"
log = "0.4.20"
num-derive = "0.4.1"
num-traits = "0.2.17"
rand = { version = "0.8.5", features = ["getrandom"] }
rand_chacha = "0.3.1"
<<<<<<< HEAD
rsa = "0.9.2"
=======
rsa = "0.9.3"
rdp-rs = { git = "https://github.com/gravitational/rdp-rs", rev = "75eb6a30b83e7152ee6213964b5ac6e783304840" }
>>>>>>> a8560068
uuid = { version = "1.5.0", features = ["v4"] }
utf16string = "0.2.0"
png = "0.17.10"
parking_lot = "0.12.1"

bytes = "1"
tokio = { version = "1.32", features = ["full"]}
x509-parser = "0.14"
sspi = { version = "0.10.1", features = ["network_client", "dns_resolver"] }
static_init = "1.0.3"

ironrdp-connector = { git = "https://github.com/Devolutions/IronRDP", rev = "2075833ff2d02e6cea256e8a24e4e6e5e805ce88" }
ironrdp-tls = { git = "https://github.com/Devolutions/IronRDP", rev = "2075833ff2d02e6cea256e8a24e4e6e5e805ce88" }
ironrdp-session = { git = "https://github.com/Devolutions/IronRDP", rev = "2075833ff2d02e6cea256e8a24e4e6e5e805ce88" }
ironrdp-pdu = { git = "https://github.com/Devolutions/IronRDP", rev = "2075833ff2d02e6cea256e8a24e4e6e5e805ce88" }
ironrdp-tokio = { git = "https://github.com/Devolutions/IronRDP", rev = "2075833ff2d02e6cea256e8a24e4e6e5e805ce88" }
ironrdp-rdpsnd = { git = "https://github.com/Devolutions/IronRDP", rev = "2075833ff2d02e6cea256e8a24e4e6e5e805ce88" }
ironrdp-rdpdr = { git = "https://github.com/Devolutions/IronRDP", rev = "2075833ff2d02e6cea256e8a24e4e6e5e805ce88" }
ironrdp-svc = { git = "https://github.com/Devolutions/IronRDP", rev = "2075833ff2d02e6cea256e8a24e4e6e5e805ce88" }
ironrdp-cliprdr = { git = "https://github.com/Devolutions/IronRDP", rev = "2075833ff2d02e6cea256e8a24e4e6e5e805ce88" }

# Uncomment the following lines to use local crates instead of the ones from github
# ironrdp-connector = { path = "/Users/ibeckermayer/Devolutions/IronRDP/crates/ironrdp-connector" }
# ironrdp-tls = { path = "/Users/ibeckermayer/Devolutions/IronRDP/crates/ironrdp-tls" }
# ironrdp-session = { path = "/Users/ibeckermayer/Devolutions/IronRDP/crates/ironrdp-session" }
# ironrdp-pdu = { path = "/Users/ibeckermayer/Devolutions/IronRDP/crates/ironrdp-pdu" }
# ironrdp-tokio = { path = "/Users/ibeckermayer/Devolutions/IronRDP/crates/ironrdp-tokio" }
# ironrdp-rdpsnd = { path = "/Users/ibeckermayer/Devolutions/IronRDP/crates/ironrdp-rdpsnd" }
# ironrdp-rdpdr = { path = "/Users/ibeckermayer/Devolutions/IronRDP/crates/ironrdp-rdpdr" }
# ironrdp-svc = { path = "/Users/ibeckermayer/Devolutions/IronRDP/crates/ironrdp-svc" }
# ironrdp-cliprdr = { path = "/Users/ibeckermayer/Devolutions/IronRDP/crates/ironrdp-cliprdr" }

# Uncomment the following lines to use local crates instead of the ones from github
# ironrdp-connector = { path = "/Users/hesperus/work/IronRDP/crates/ironrdp-connector" }
# ironrdp-tls = { path = "/Users/hesperus/work/IronRDP/crates/ironrdp-tls" }
# ironrdp-session = { path = "/Users/hesperus/work/IronRDP/crates/ironrdp-session" }
# ironrdp-pdu = { path = "/Users/hesperus/work/IronRDP/crates/ironrdp-pdu" }
# ironrdp-tokio = { path = "/Users/hesperus/work/IronRDP/crates/ironrdp-tokio" }


[build-dependencies]
cbindgen = "0.26.0"
<<<<<<< HEAD
tempfile = "3.8.0"
=======
tempfile = "3.8.1"

[features]
fips = ["rdp-rs/fips"]
>>>>>>> a8560068
<|MERGE_RESOLUTION|>--- conflicted
+++ resolved
@@ -19,12 +19,7 @@
 num-traits = "0.2.17"
 rand = { version = "0.8.5", features = ["getrandom"] }
 rand_chacha = "0.3.1"
-<<<<<<< HEAD
-rsa = "0.9.2"
-=======
 rsa = "0.9.3"
-rdp-rs = { git = "https://github.com/gravitational/rdp-rs", rev = "75eb6a30b83e7152ee6213964b5ac6e783304840" }
->>>>>>> a8560068
 uuid = { version = "1.5.0", features = ["v4"] }
 utf16string = "0.2.0"
 png = "0.17.10"
@@ -67,11 +62,4 @@
 
 [build-dependencies]
 cbindgen = "0.26.0"
-<<<<<<< HEAD
-tempfile = "3.8.0"
-=======
-tempfile = "3.8.1"
-
-[features]
-fips = ["rdp-rs/fips"]
->>>>>>> a8560068
+tempfile = "3.8.1"