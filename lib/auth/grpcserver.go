--- conflicted
+++ resolved
@@ -4905,69 +4905,28 @@
 	return authReq, trace.Wrap(err)
 }
 
-<<<<<<< HEAD
-// GetAssistantConversations returns all conversations started by a user.
-func (g *GRPCServer) GetAssistantConversations(ctx context.Context, request *proto.GetAssistantConversationsRequest) (*proto.GetAssistantConversationsResponse, error) {
-=======
 // ExportUpgradeWindows is used to load derived upgrade window values for agents that
 // need to export schedules to external upgraders.
 func (g *GRPCServer) ExportUpgradeWindows(ctx context.Context, req *proto.ExportUpgradeWindowsRequest) (*proto.ExportUpgradeWindowsResponse, error) {
->>>>>>> f3a5d969
-	auth, err := g.authenticate(ctx)
-	if err != nil {
-		return nil, trace.Wrap(err)
-	}
-
-<<<<<<< HEAD
-	resp, err := auth.GetAssistantConversations(ctx, request)
-=======
+	auth, err := g.authenticate(ctx)
+	if err != nil {
+		return nil, trace.Wrap(err)
+	}
+
 	rsp, err := auth.ExportUpgradeWindows(ctx, *req)
->>>>>>> f3a5d969
-	if err != nil {
-		return nil, trace.Wrap(err)
-	}
-
-<<<<<<< HEAD
-	return resp, nil
-}
-
-// CreateAssistantConversation creates a new conversation entry in the backend.
-func (g *GRPCServer) CreateAssistantConversation(ctx context.Context, request *proto.CreateAssistantConversationRequest) (*proto.CreateAssistantConversationResponse, error) {
-=======
+	if err != nil {
+		return nil, trace.Wrap(err)
+	}
+
 	return &rsp, nil
 }
 
 // GetClusterMaintenanceConfig gets the current maintenance config singleton.
 func (g *GRPCServer) GetClusterMaintenanceConfig(ctx context.Context, _ *emptypb.Empty) (*types.ClusterMaintenanceConfigV1, error) {
->>>>>>> f3a5d969
-	auth, err := g.authenticate(ctx)
-	if err != nil {
-		return nil, trace.Wrap(err)
-	}
-<<<<<<< HEAD
-	resp, err := auth.CreateAssistantConversation(ctx, request)
-	return resp, trace.Wrap(err)
-}
-
-// GetAssistantMessages returns all messages with given conversation ID.
-func (g *GRPCServer) GetAssistantMessages(ctx context.Context, request *proto.AssistantRequest) (*proto.GetAssistantMessagesResponse, error) {
-	auth, err := g.authenticate(ctx)
-	if err != nil {
-		return nil, trace.Wrap(err)
-	}
-	messages, err := auth.GetAssistantMessages(ctx, request.ConversationId)
-	return messages, trace.Wrap(err)
-}
-
-// InsertAssistantMessage adds the message to the backend.
-func (g *GRPCServer) InsertAssistantMessage(ctx context.Context, assistantMessage *proto.AssistantMessage) (*emptypb.Empty, error) {
-	auth, err := g.authenticate(ctx)
-	if err != nil {
-		return &emptypb.Empty{}, trace.Wrap(err)
-	}
-	resp, err := auth.InsertAssistantMessage(ctx, assistantMessage)
-	return resp, trace.Wrap(err)
-=======
+	auth, err := g.authenticate(ctx)
+	if err != nil {
+		return nil, trace.Wrap(err)
+	}
 
 	cmc, err := auth.GetClusterMaintenanceConfig(ctx)
 	if err != nil {
@@ -4994,7 +4953,51 @@
 	}
 
 	return &emptypb.Empty{}, nil
->>>>>>> f3a5d969
+}
+
+// GetAssistantConversations returns all conversations started by a user.
+func (g *GRPCServer) GetAssistantConversations(ctx context.Context, request *proto.GetAssistantConversationsRequest) (*proto.GetAssistantConversationsResponse, error) {
+	auth, err := g.authenticate(ctx)
+	if err != nil {
+		return nil, trace.Wrap(err)
+	}
+
+	resp, err := auth.GetAssistantConversations(ctx, request)
+	if err != nil {
+		return nil, trace.Wrap(err)
+	}
+
+	return resp, nil
+}
+
+// CreateAssistantConversation creates a new conversation entry in the backend.
+func (g *GRPCServer) CreateAssistantConversation(ctx context.Context, request *proto.CreateAssistantConversationRequest) (*proto.CreateAssistantConversationResponse, error) {
+	auth, err := g.authenticate(ctx)
+	if err != nil {
+		return nil, trace.Wrap(err)
+	}
+	resp, err := auth.CreateAssistantConversation(ctx, request)
+	return resp, trace.Wrap(err)
+}
+
+// GetAssistantMessages returns all messages with given conversation ID.
+func (g *GRPCServer) GetAssistantMessages(ctx context.Context, request *proto.AssistantRequest) (*proto.GetAssistantMessagesResponse, error) {
+	auth, err := g.authenticate(ctx)
+	if err != nil {
+		return nil, trace.Wrap(err)
+	}
+	messages, err := auth.GetAssistantMessages(ctx, request.ConversationId)
+	return messages, trace.Wrap(err)
+}
+
+// InsertAssistantMessage adds the message to the backend.
+func (g *GRPCServer) InsertAssistantMessage(ctx context.Context, assistantMessage *proto.AssistantMessage) (*emptypb.Empty, error) {
+	auth, err := g.authenticate(ctx)
+	if err != nil {
+		return &emptypb.Empty{}, trace.Wrap(err)
+	}
+	resp, err := auth.InsertAssistantMessage(ctx, assistantMessage)
+	return resp, trace.Wrap(err)
 }
 
 // GetBackend returns the backend from the underlying auth server.
