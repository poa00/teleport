/*
 * Teleport
 * Copyright (C) 2023  Gravitational, Inc.
 *
 * This program is free software: you can redistribute it and/or modify
 * it under the terms of the GNU Affero General Public License as published by
 * the Free Software Foundation, either version 3 of the License, or
 * (at your option) any later version.
 *
 * This program is distributed in the hope that it will be useful,
 * but WITHOUT ANY WARRANTY; without even the implied warranty of
 * MERCHANTABILITY or FITNESS FOR A PARTICULAR PURPOSE.  See the
 * GNU Affero General Public License for more details.
 *
 * You should have received a copy of the GNU Affero General Public License
 * along with this program.  If not, see <http://www.gnu.org/licenses/>.
 */

package common

import (
	"bytes"
	"context"
	"errors"
	"fmt"
	"io"
	"log/slog"
	"maps"
	"net"
	"net/url"
	"os"
	"os/exec"
	"os/signal"
	"path"
	"regexp"
	"runtime"
	"runtime/pprof"
	runtimetrace "runtime/trace"
	"slices"
	"sort"
	"strconv"
	"strings"
	"sync"
	"syscall"
	"time"

	"github.com/alecthomas/kingpin/v2"
	"github.com/ghodss/yaml"
	"github.com/gravitational/trace"
	"github.com/jonboulle/clockwork"
	"github.com/sirupsen/logrus"
	"go.opentelemetry.io/otel/attribute"
	oteltrace "go.opentelemetry.io/otel/trace"
	"golang.org/x/crypto/ssh"
	"golang.org/x/sync/errgroup"
	corev1 "k8s.io/api/core/v1"

	"github.com/gravitational/teleport"
	"github.com/gravitational/teleport/api/client/proto"
	"github.com/gravitational/teleport/api/constants"
	apidefaults "github.com/gravitational/teleport/api/defaults"
	"github.com/gravitational/teleport/api/metadata"
	"github.com/gravitational/teleport/api/profile"
	"github.com/gravitational/teleport/api/types"
	"github.com/gravitational/teleport/api/types/accesslist"
	apievents "github.com/gravitational/teleport/api/types/events"
	"github.com/gravitational/teleport/api/types/wrappers"
	"github.com/gravitational/teleport/api/utils/keys"
	"github.com/gravitational/teleport/api/utils/prompt"
	"github.com/gravitational/teleport/lib/asciitable"
	"github.com/gravitational/teleport/lib/auth"
	wancli "github.com/gravitational/teleport/lib/auth/webauthncli"
	"github.com/gravitational/teleport/lib/benchmark"
	benchmarkdb "github.com/gravitational/teleport/lib/benchmark/db"
	"github.com/gravitational/teleport/lib/client"
	dbprofile "github.com/gravitational/teleport/lib/client/db"
	"github.com/gravitational/teleport/lib/client/identityfile"
	"github.com/gravitational/teleport/lib/defaults"
	"github.com/gravitational/teleport/lib/kube/kubeconfig"
	"github.com/gravitational/teleport/lib/modules"
	"github.com/gravitational/teleport/lib/observability/tracing"
	"github.com/gravitational/teleport/lib/services"
	"github.com/gravitational/teleport/lib/session"
	"github.com/gravitational/teleport/lib/sshutils/sftp"
	"github.com/gravitational/teleport/lib/sshutils/x11"
	"github.com/gravitational/teleport/lib/tlsca"
	"github.com/gravitational/teleport/lib/utils"
	"github.com/gravitational/teleport/lib/utils/diagnostics/latency"
	"github.com/gravitational/teleport/lib/utils/mlock"
	"github.com/gravitational/teleport/lib/vnet"
	"github.com/gravitational/teleport/tool/common"
)

var log = logrus.WithFields(logrus.Fields{
	teleport.ComponentKey: teleport.ComponentTSH,
})

const (
	// mfaModeAuto automatically chooses the best MFA device(s), without any
	// restrictions.
	// Allows both Webauthn and OTP.
	mfaModeAuto = "auto"
	// mfaModeCrossPlatform utilizes only cross-platform devices, such as
	// pluggable hardware keys.
	// Implies Webauthn.
	mfaModeCrossPlatform = "cross-platform"
	// mfaModePlatform utilizes only platform devices, such as Touch ID.
	// Implies Webauthn.
	mfaModePlatform = "platform"
	// mfaModeOTP utilizes only OTP devices.
	mfaModeOTP = "otp"
)

// CLIConf stores command line arguments and flags:
type CLIConf struct {
	// UserHost contains "[login]@hostname" argument to SSH command
	UserHost string
	// Commands to execute on a remote host
	RemoteCommand []string
	// DesiredRoles indicates one or more roles which should be requested.
	DesiredRoles string
	// RequestReason indicates the reason for an access request.
	RequestReason string
	// SuggestedReviewers is a list of suggested request reviewers.
	SuggestedReviewers string
	// NoWait can be used with an access request to exit without waiting for a request resolution.
	NoWait bool
	// RequestedResourceIDs is a list of resources to request access to.
	RequestedResourceIDs []string
	// RequestID is an access request ID
	RequestID string
	// RequestIDs is a list of access request IDs
	RequestIDs []string
	// ReviewReason indicates the reason for an access review.
	ReviewReason string
	// ReviewableRequests indicates that only requests which can be reviewed should
	// be listed.
	ReviewableRequests bool
	// SuggestedRequests indicates that only requests which suggest the current user
	// as a reviewer should be listed.
	SuggestedRequests bool
	// MyRequests indicates that only requests created by the current user
	// should be listed.
	MyRequests bool
	// Approve/Deny indicates the desired review kind.
	Approve, Deny bool
	// AssumeStartTimeRaw format is RFC3339
	AssumeStartTimeRaw string
	// ResourceKind is the resource kind to search for
	ResourceKind string
	// Username is the Teleport user's username (to login into proxies)
	Username string
	// ExplicitUsername is true if Username was initially set by the end-user
	// (for example, using command-line flags).
	ExplicitUsername bool
	// Proxy keeps the hostname:port of the Teleport proxy to use
	Proxy string
	// TTL defines how long a session must be active (in minutes)
	MinsToLive int32
	// SSH Port on a remote SSH host
	NodePort int32
	// Login on a remote SSH host
	NodeLogin string
	// InsecureSkipVerify bypasses verification of HTTPS certificate when talking to web proxy
	InsecureSkipVerify bool
	// SessionID identifies the session tsh is operating on.
	// For `tsh join`, it is the ID of the session to join.
	// For `tsh play`, it is either the ID of the session to play,
	// or the path to a local session file which has already been
	// downloaded.
	SessionID string
	// Src:dest parameter for SCP
	CopySpec []string
	// -r flag for scp
	RecursiveCopy bool
	// -L flag for ssh. Local port forwarding like 'ssh -L 80:remote.host:80 -L 443:remote.host:443'
	LocalForwardPorts []string
	// DynamicForwardedPorts is port forwarding using SOCKS5. It is similar to
	// "ssh -D 8080 example.com".
	DynamicForwardedPorts []string
	// -R flag for ssh. Remote port forwarding like 'ssh -R 80:localhost:80 -R 443:localhost:443'
	RemoteForwardPorts []string
	// ForwardAgent agent to target node. Equivalent of -A for OpenSSH.
	ForwardAgent bool
	// ProxyJump is an optional -J flag pointing to the list of jumphosts,
	// it is an equivalent of --proxy flag in tsh interpretation
	ProxyJump string
	// --local flag for ssh
	LocalExec bool
	// SiteName specifies remote site to login to.
	SiteName string
	// KubernetesCluster specifies the kubernetes cluster to login to.
	KubernetesCluster string

	// DaemonAddr is the daemon listening address.
	DaemonAddr string
	// DaemonCertsDir is the directory containing certs used to create secure gRPC connection with daemon service
	DaemonCertsDir string
	// DaemonPrehogAddr is the URL where prehog events should be submitted.
	DaemonPrehogAddr string
	// DaemonKubeconfigsDir is the directory "Directory containing kubeconfig
	// for Kubernetes Access.
	DaemonKubeconfigsDir string
	// DaemonAgentsDir contains agent config files and data directories for Connect My Computer.
	DaemonAgentsDir string
	// DaemonPid is the PID to be stopped by tsh daemon stop.
	DaemonPid int

	// DatabaseService specifies the database proxy server to log into.
	DatabaseService string
	// DatabaseUser specifies database user to embed in the certificate.
	DatabaseUser string
	// DatabaseName specifies database name to embed in the certificate.
	DatabaseName string
	// DatabaseRoles specifies database roles to embed in the certificate.
	DatabaseRoles string
	// AppName specifies proxied application name.
	AppName string
	// Interactive, when set to true, launches remote command with the terminal attached
	Interactive bool
	// Quiet mode, -q command (disables progress printing)
	Quiet bool
	// Namespace is used to select cluster namespace
	Namespace string
	// NoCache is used to turn off client cache for nodes discovery
	NoCache bool
	// BenchDuration is a duration for the benchmark
	BenchDuration time.Duration
	// BenchRate is a requests per second rate to maintain
	BenchRate int
	// BenchInteractive indicates that we should create interactive session
	BenchInteractive bool
	// BenchRandom indicates that we should connect to a random host each time
	BenchRandom bool
	// BenchExport exports the latency profile
	BenchExport bool
	// BenchExportPath saves the latency profile in provided path
	BenchExportPath string
	// BenchMaxSessions is the maximum number of sessions to open
	BenchMaxSessions int
	// BenchTicks ticks per half distance
	BenchTicks int32
	// BenchValueScale value at which to scale the values recorded
	BenchValueScale float64
	// Context is a context to control execution
	Context context.Context
	// IdentityFileIn is an argument to -i flag (path to the private key+cert file)
	IdentityFileIn string
	// Compatibility flags, --compat, specifies OpenSSH compatibility flags.
	Compatibility string
	// CertificateFormat defines the format of the user SSH certificate.
	CertificateFormat string
	// IdentityFileOut is an argument to --out flag
	IdentityFileOut string
	// IdentityFormat (used for --format flag for 'tsh login') defines which
	// format to use with --out to store a freshly retrieved certificate
	IdentityFormat identityfile.Format
	// IdentityOverwrite when true will overwrite any existing identity file at
	// IdentityFileOut. When false, user will be prompted before overwriting
	// any files.
	IdentityOverwrite bool

	// BindAddr is an address in the form of host:port to bind to
	// during `tsh login` command
	BindAddr string
	// CallbackAddr is the optional base URL to give to the user when performing
	// SSO redirect flows.
	CallbackAddr string

	// AuthConnector is the name of the connector to use.
	AuthConnector string

	// MFAMode is the preferred mode for MFA/Passwordless assertions.
	MFAMode string

	// SkipVersionCheck skips version checking for client and server
	SkipVersionCheck bool

	// Options is a list of OpenSSH options in the format used in the
	// configuration file.
	Options []string

	// Verbose is used to print extra output.
	Verbose bool

	// Format is used to change the format of output
	Format  string
	OutFile string

	// PlaySpeed controls the playback speed for tsh play.
	PlaySpeed string

	// SearchKeywords is a list of search keywords to match against resource field values.
	SearchKeywords string

	// PredicateExpression defines boolean conditions that will be matched against the resource.
	PredicateExpression string

	// Labels is used to hold labels passed via --labels=k1=v2,k2=v2,,, flag for resource filtering.
	// explicitly passed --labels overrides user@labels positional arg form.
	// NOTE: no command currently supports both, try to keep it that way.
	Labels string

	// NoRemoteExec will not execute a remote command after connecting to a host,
	// will block instead. Useful when port forwarding. Equivalent of -N for OpenSSH.
	NoRemoteExec bool

	// X11ForwardingUntrusted will set up untrusted X11 forwarding for the session ('ssh -X')
	X11ForwardingUntrusted bool

	// X11Forwarding will set up trusted X11 forwarding for the session ('ssh -Y')
	X11ForwardingTrusted bool

	// X11ForwardingTimeout can optionally set to set a timeout for untrusted X11 forwarding.
	X11ForwardingTimeout time.Duration

	// Debug sends debug logs to stdout.
	Debug bool

	// Browser can be used to pass the name of a browser to override the system default
	// (not currently implemented), or set to 'none' to suppress browser opening entirely.
	Browser string

	// UseLocalSSHAgent set to false will prevent this client from attempting to
	// connect to the local ssh-agent (or similar) socket at $SSH_AUTH_SOCK.
	//
	// Deprecated in favor of `AddKeysToAgent`.
	UseLocalSSHAgent bool

	// AddKeysToAgent specifies the behavior of how certs are handled.
	AddKeysToAgent string

	// EnableEscapeSequences will scan stdin for SSH escape sequences during
	// command/shell execution. This also requires stdin to be an interactive
	// terminal.
	EnableEscapeSequences bool

	// PreserveAttrs preserves access/modification times from the original file.
	PreserveAttrs bool

	// RequestTTL is the expiration time of the Access Request (how long it
	// will await approval).
	RequestTTL time.Duration

	// SessionTTL is the expiration time for the elevated certificate that will
	// be issued if the Access Request is approved.
	SessionTTL time.Duration

	// MaxDuration specifies how long the access will be granted for.
	MaxDuration time.Duration

	// executablePath is the absolute path to the current executable.
	executablePath string

	// unsetEnvironment unsets Teleport related environment variables.
	unsetEnvironment bool

	// OverrideStdout allows to switch standard output source for resource command. Used in tests.
	OverrideStdout io.Writer
	// overrideStderr allows to switch standard error source for resource command. Used in tests.
	overrideStderr io.Writer
	// overrideStdin allows to switch standard in source for resource command. Used in tests.
	overrideStdin io.Reader

	// MockSSOLogin used in tests to override sso login handler in teleport client.
	MockSSOLogin client.SSOLoginFunc

	// MockHeadlessLogin used in tests to override Headless login handler in teleport client.
	MockHeadlessLogin client.SSHLoginFunc

	// overrideMySQLOptionFilePath overrides the MySQL option file path to use.
	// Useful in parallel tests so they don't all use the default path in the
	// user home dir.
	overrideMySQLOptionFilePath string

	// overridePostgresServiceFilePath overrides the Postgres service file path.
	// Useful in parallel tests so they don't all use the default path in the
	// user home dir.
	overridePostgresServiceFilePath string

	// HomePath is where tsh stores profiles
	HomePath string

	// GlobalTshConfigPath is a path to global TSH config. Can be overridden with TELEPORT_GLOBAL_TSH_CONFIG.
	GlobalTshConfigPath string

	// LocalProxyPort is a port used by local proxy listener.
	LocalProxyPort string
	// LocalProxyTunnel specifies whether local proxy will open auth'd tunnel.
	LocalProxyTunnel bool

	// Exec is the command to run via tsh aws.
	Exec string
	// AWSRole is Amazon Role ARN or role name that will be used for AWS CLI access.
	AWSRole string
	// AWSCommandArgs contains arguments that will be forwarded to AWS CLI binary.
	AWSCommandArgs []string
	// AWSEndpointURLMode is an AWS proxy mode that serves an AWS endpoint URL
	// proxy instead of an HTTPS proxy.
	AWSEndpointURLMode bool

	// AzureIdentity is Azure identity that will be used for Azure CLI access.
	AzureIdentity string
	// AzureCommandArgs contains arguments that will be forwarded to Azure CLI binary.
	AzureCommandArgs []string

	// GCPServiceAccount is GCP service account name that will be used for GCP CLI access.
	GCPServiceAccount string
	// GCPCommandArgs contains arguments that will be forwarded to GCP CLI binary.
	GCPCommandArgs []string

	// Reason is the reason for starting an ssh or kube session.
	Reason string

	// Invited is a list of invited users to an ssh or kube session.
	Invited []string

	// JoinMode is the participant mode someone is joining a session as.
	JoinMode string

	// SessionKinds is the kind of active sessions to list.
	SessionKinds []string

	// displayParticipantRequirements is set if verbose participant requirement information should be printed for moderated sessions.
	displayParticipantRequirements bool

	// TSHConfig is the loaded tsh configuration file ~/.tsh/config/config.yaml.
	TSHConfig TSHConfig

	// ListAll specifies if an ls command should return results from all clusters and proxies.
	ListAll bool

	// SampleTraces indicates whether traces should be sampled.
	SampleTraces bool

	// TraceExporter is a manually provided URI to send traces to instead of
	// forwarding them to the Auth service.
	TraceExporter string

	// TracingProvider is the provider to use to create tracers, from which spans can be created.
	TracingProvider oteltrace.TracerProvider

	// disableAccessRequest disables automatic resource access requests.
	disableAccessRequest bool

	// FromUTC is the start time to use for the range of sessions listed by the session recordings listing command
	FromUTC string

	// ToUTC is the start time to use for the range of sessions listed by the session recordings listing command
	ToUTC string

	// maxRecordingsToShow is the maximum number of session recordings to show per page of results
	maxRecordingsToShow int

	// recordingsSince is a duration which sets the time into the past in which to list session recordings
	recordingsSince string

	// command is the selected command (and subcommands) parsed from command
	// line args. Note that this command does not contain the binary (e.g. tsh).
	command string

	// cmdRunner is a custom function to execute provided exec.Cmd. Mainly used
	// in testing.
	cmdRunner func(*exec.Cmd) error
	// kubernetesImpersonationConfig allows to configure custom kubernetes impersonation values.
	kubernetesImpersonationConfig impersonationConfig
	// kubeNamespace allows to configure the default Kubernetes namespace.
	kubeNamespace string

	// kubeAllNamespaces allows users to search for pods in every namespace.
	kubeAllNamespaces bool

	// KubeConfigPath is the location of the Kubeconfig for the current test.
	// Setting this value allows Teleport tests to run `tsh login` commands in
	// parallel.
	// It shouldn't be used outside testing.
	KubeConfigPath string

	// Client only version display.  Skips checking proxy version.
	clientOnlyVersionCheck bool

	// tracer is the tracer used to trace tsh commands.
	tracer oteltrace.Tracer

	// Headless uses headless login for the client session.
	Headless bool

	// MlockMode determines whether the process memory will be locked, and whether errors will be enforced.
	// Allowed values include false, strict, and best_effort.
	MlockMode string

	// HeadlessAuthenticationID is the ID of a headless authentication.
	HeadlessAuthenticationID string

	// headlessSkipConfirm determines whether to provide a y/N
	// confirmation prompt before prompting for MFA.
	headlessSkipConfirm bool

	// DTAuthnRunCeremony allows tests to override the default device
	// authentication function.
	// Defaults to [dtauthn.NewCeremony().Run].
	DTAuthnRunCeremony client.DTAuthnRunCeremonyFunc

	// WebauthnLogin allows tests to override the Webauthn Login func.
	// Defaults to [wancli.Login].
	WebauthnLogin client.WebauthnLoginFunc

	// LeafClusterName is the optional name of a leaf cluster to connect to instead
	LeafClusterName string

	// PIVSlot specifies a specific PIV slot to use with hardware key support.
	PIVSlot string

	// SSHLogDir is the directory to log the output of multiple SSH commands to.
	// If not set, no logs will be created.
	SSHLogDir string

	// DisableSSHResumption disables transparent SSH connection resumption.
	DisableSSHResumption bool

	// socketPath is a path to a socket.
	socketPath string

	// pidFilePath is a path to a PID file.
	pidFilePath string
}

// Stdout returns the stdout writer.
func (c *CLIConf) Stdout() io.Writer {
	if c.OverrideStdout != nil {
		return c.OverrideStdout
	}
	return os.Stdout
}

// Stderr returns the stderr writer.
func (c *CLIConf) Stderr() io.Writer {
	if c.overrideStderr != nil {
		return c.overrideStderr
	}
	return os.Stderr
}

// Stdin returns the stdin reader.
func (c *CLIConf) Stdin() io.Reader {
	if c.overrideStdin != nil {
		return c.overrideStdin
	}
	return os.Stdin
}

// CommandWithBinary returns the current/selected command with the binary.
func (c *CLIConf) CommandWithBinary() string {
	return fmt.Sprintf("%s %s", teleport.ComponentTSH, c.command)
}

// RunCommand executes provided command.
func (c *CLIConf) RunCommand(cmd *exec.Cmd) error {
	if c.cmdRunner != nil {
		return trace.Wrap(c.cmdRunner(cmd))
	}
	return trace.Wrap(cmd.Run())
}

func Main() {
	cmdLineOrig := os.Args[1:]
	var cmdLine []string

	ctx, cancel := signal.NotifyContext(context.Background(), syscall.SIGTERM, syscall.SIGINT)
	defer cancel()

	// lets see: if the executable name is 'ssh' or 'scp' we convert
	// that to "tsh ssh" or "tsh scp"
	switch path.Base(os.Args[0]) {
	case "ssh":
		cmdLine = append([]string{"ssh"}, cmdLineOrig...)
	case "scp":
		cmdLine = append([]string{"scp"}, cmdLineOrig...)
	default:
		cmdLine = cmdLineOrig
	}

	err := Run(ctx, cmdLine)
	prompt.NotifyExit() // Allow prompt to restore terminal state on exit.
	if err != nil {
		var exitError *common.ExitCodeError
		if errors.As(err, &exitError) {
			os.Exit(exitError.Code)
		}
		utils.FatalError(err)
	}
}

const (
	authEnvVar                = "TELEPORT_AUTH"
	clusterEnvVar             = "TELEPORT_CLUSTER"
	kubeClusterEnvVar         = "TELEPORT_KUBE_CLUSTER"
	loginEnvVar               = "TELEPORT_LOGIN"
	bindAddrEnvVar            = "TELEPORT_LOGIN_BIND_ADDR"
	browserEnvVar             = "TELEPORT_LOGIN_BROWSER"
	proxyEnvVar               = "TELEPORT_PROXY"
	headlessEnvVar            = "TELEPORT_HEADLESS"
	headlessSkipConfirmEnvVar = "TELEPORT_HEADLESS_SKIP_CONFIRM"
	// TELEPORT_SITE uses the older deprecated "site" terminology to refer to a
	// cluster. All new code should use TELEPORT_CLUSTER instead.
	siteEnvVar               = "TELEPORT_SITE"
	userEnvVar               = "TELEPORT_USER"
	addKeysToAgentEnvVar     = "TELEPORT_ADD_KEYS_TO_AGENT"
	useLocalSSHAgentEnvVar   = "TELEPORT_USE_LOCAL_SSH_AGENT"
	globalTshConfigEnvVar    = "TELEPORT_GLOBAL_TSH_CONFIG"
	mfaModeEnvVar            = "TELEPORT_MFA_MODE"
	mlockModeEnvVar          = "TELEPORT_MLOCK_MODE"
	debugEnvVar              = teleport.VerboseLogsEnvVar // "TELEPORT_DEBUG"
	identityFileEnvVar       = "TELEPORT_IDENTITY_FILE"
	gcloudSecretEnvVar       = "TELEPORT_GCLOUD_SECRET"
	awsAccessKeyIDEnvVar     = "TELEPORT_AWS_ACCESS_KEY_ID"
	awsSecretAccessKeyEnvVar = "TELEPORT_AWS_SECRET_ACCESS_KEY"
	awsRegionEnvVar          = "TELEPORT_AWS_REGION"
	awsKeystoreEnvVar        = "TELEPORT_AWS_KEYSTORE"
	awsWorkgroupEnvVar       = "TELEPORT_AWS_WORKGROUP"
	proxyKubeConfigEnvVar    = "TELEPORT_KUBECONFIG"
	noResumeEnvVar           = "TELEPORT_NO_RESUME"

	clusterHelp = "Specify the Teleport cluster to connect"
	browserHelp = "Set to 'none' to suppress browser opening on login"
	searchHelp  = `List of comma separated search keywords or phrases enclosed in quotations (e.g. --search=foo,bar,"some phrase")`
	queryHelp   = `Query by predicate language enclosed in single quotes. Supports ==, !=, &&, and || (e.g. --query='labels["key1"] == "value1" && labels["key2"] != "value2"')`
	labelHelp   = "List of comma separated labels to filter by labels (e.g. key1=value1,key2=value2)"
	// proxyDefaultResolutionTimeout is how long to wait for an unknown proxy
	// port to be resolved.
	//
	// Originally based on the RFC-8305 "Maximum Connection Attempt Delay"
	// recommended default value of 2s. In the RFC this value is for the
	// establishment of a TCP connection, rather than the full HTTP round-
	// trip that we measure against, so some tweaking may be needed.
	//
	// Raised to 5 seconds when fallback measure was removed to account for
	// users with higher latency connections.
	proxyDefaultResolutionTimeout = 5 * time.Second
)

// env vars that tsh status will check to provide hints about active env vars to a user.
var tshStatusEnvVars = [...]string{proxyEnvVar, clusterEnvVar, siteEnvVar, kubeClusterEnvVar, teleport.EnvKubeConfig}

// CliOption is used in tests to inject/override configuration within Run
type CliOption func(*CLIConf) error

// initLogger initializes the logger taking into account --debug and TELEPORT_DEBUG. If TELEPORT_DEBUG is set, it will also enable CLIConf.Debug.
func initLogger(cf *CLIConf) {
	isDebug, _ := strconv.ParseBool(os.Getenv(debugEnvVar))
	cf.Debug = cf.Debug || isDebug
	if cf.Debug {
		utils.InitLogger(utils.LoggingForCLI, slog.LevelDebug)
	} else {
		utils.InitLogger(utils.LoggingForCLI, slog.LevelWarn)
	}
}

// Run executes TSH client. same as main() but easier to test. Note that this
// function modifies global state in `tsh` (e.g. the system logger), and WILL
// ALSO MODIFY EXTERNAL SHARED STATE in its default configuration (e.g. the
// $HOME/.tsh dir, $KUBECONFIG, etc).
//
// DO NOT RUN TESTS that call Run() in parallel (unless you taken precautions).
func Run(ctx context.Context, args []string, opts ...CliOption) error {
	cf := CLIConf{
		Context:         ctx,
		TracingProvider: tracing.NoopProvider(),
	}

	// run early to enable debug logging if env var is set.
	// this makes it possible to debug early startup functionality, particularly command aliases.
	initLogger(&cf)

	moduleCfg := modules.GetModules()
	var cpuProfile, memProfile, traceProfile string

	// configure CLI argument parser:
	app := utils.InitCLIParser("tsh", "Teleport Command Line Client").Interspersed(true)

	app.Flag("login", "Remote host login").Short('l').Envar(loginEnvVar).StringVar(&cf.NodeLogin)
	app.Flag("proxy", "Teleport proxy address").Envar(proxyEnvVar).StringVar(&cf.Proxy)
	app.Flag("nocache", "do not cache cluster discovery locally").Hidden().BoolVar(&cf.NoCache)
	app.Flag("user", "Teleport user, defaults to current local user").Envar(userEnvVar).StringVar(&cf.Username)
	app.Flag("mem-profile", "Write memory profile to file").Hidden().StringVar(&memProfile)
	app.Flag("cpu-profile", "Write CPU profile to file").Hidden().StringVar(&cpuProfile)
	app.Flag("trace-profile", "Write trace profile to file").Hidden().StringVar(&traceProfile)
	app.Flag("option", "").Short('o').Hidden().AllowDuplicate().PreAction(func(ctx *kingpin.ParseContext) error {
		return trace.BadParameter("invalid flag, perhaps you want to use this flag as tsh ssh -o?")
	}).String()

	app.Flag("ttl", "Minutes to live for a session").Int32Var(&cf.MinsToLive)
	app.Flag("identity", "Identity file").Short('i').Envar(identityFileEnvVar).StringVar(&cf.IdentityFileIn)
	app.Flag("compat", "OpenSSH compatibility flag").Hidden().StringVar(&cf.Compatibility)
	app.Flag("cert-format", "SSH certificate format").StringVar(&cf.CertificateFormat)
	app.Flag("trace", "Capture and export distributed traces").Hidden().BoolVar(&cf.SampleTraces)
	app.Flag("trace-exporter", "An OTLP exporter URL to send spans to. Note - only tsh spans will be included.").Hidden().StringVar(&cf.TraceExporter)

	if !moduleCfg.IsBoringBinary() {
		// The user is *never* allowed to do this in FIPS mode.
		app.Flag("insecure", "Do not verify server's certificate and host name. Use only in test environments").
			Default("false").
			BoolVar(&cf.InsecureSkipVerify)
	}

	app.Flag("auth", "Specify the name of authentication connector to use.").Envar(authEnvVar).StringVar(&cf.AuthConnector)
	app.Flag("namespace", "Namespace of the cluster").Default(apidefaults.Namespace).Hidden().StringVar(&cf.Namespace)
	app.Flag("skip-version-check", "Skip version checking between server and client.").BoolVar(&cf.SkipVersionCheck)
	// we don't want to add `.Envar(debugEnvVar)` here:
	// - we already process TELEPORT_DEBUG with initLogger(), so we don't need to do it second time
	// - Kingpin is strict about syntax, so TELEPORT_DEBUG=rubbish will crash a program; we don't want such behavior for this variable.
	app.Flag("debug", "Verbose logging to stdout").Short('d').BoolVar(&cf.Debug)
	app.Flag("add-keys-to-agent", fmt.Sprintf("Controls how keys are handled. Valid values are %v.", client.AllAddKeysOptions)).Short('k').Envar(addKeysToAgentEnvVar).Default(client.AddKeysToAgentAuto).StringVar(&cf.AddKeysToAgent)
	app.Flag("use-local-ssh-agent", "Deprecated in favor of the add-keys-to-agent flag.").
		Hidden().
		Envar(useLocalSSHAgentEnvVar).
		Default("true").
		BoolVar(&cf.UseLocalSSHAgent)
	app.Flag("enable-escape-sequences", "Enable support for SSH escape sequences. Type '~?' during an SSH session to list supported sequences. Default is enabled.").
		Default("true").
		BoolVar(&cf.EnableEscapeSequences)
	app.Flag("bind-addr", "Override host:port used when opening a browser for cluster logins").Envar(bindAddrEnvVar).StringVar(&cf.BindAddr)
	app.Flag("callback", "Override the base URL (host:port) of the link shown when opening a browser for cluster logins. Must be used with --bind-addr.").StringVar(&cf.CallbackAddr)
	app.Flag("browser-login", browserHelp).Hidden().Envar(browserEnvVar).StringVar(&cf.Browser)
	modes := []string{mfaModeAuto, mfaModeCrossPlatform, mfaModePlatform, mfaModeOTP}
	app.Flag("mfa-mode", fmt.Sprintf("Preferred mode for MFA and Passwordless assertions (%v)", strings.Join(modes, ", "))).
		Default(mfaModeAuto).
		Envar(mfaModeEnvVar).
		EnumVar(&cf.MFAMode, modes...)
	app.Flag("headless", "Use headless login. Shorthand for --auth=headless.").Envar(headlessEnvVar).BoolVar(&cf.Headless)
	app.Flag("mlock", fmt.Sprintf("Determines whether process memory will be locked and whether failure to do so will be accepted (%v).", strings.Join(mlockModes, ", "))).
		Default(mlockModeAuto).
		Envar(mlockModeEnvVar).
		StringVar(&cf.MlockMode)
	app.HelpFlag.Short('h')
	app.Flag("piv-slot", "Specify a PIV slot key to use for Hardware Key support instead of the default. Ex: \"9d\"").Envar("TELEPORT_PIV_SLOT").StringVar(&cf.PIVSlot)

	ver := app.Command("version", "Print the tsh client and Proxy server versions for the current context.")
	ver.Flag("format", defaults.FormatFlagDescription(defaults.DefaultFormats...)).Short('f').Default(teleport.Text).EnumVar(&cf.Format, defaults.DefaultFormats...)
	ver.Flag("client", "Show the client version only (no server required).").
		BoolVar(&cf.clientOnlyVersionCheck)
	// ssh
	// Use Interspersed(false) to forward all flags to ssh.
	ssh := app.Command("ssh", "Run shell or execute a command on a remote SSH node.").Interspersed(false)
	ssh.Arg("[user@]host", "Remote hostname and the login to use").Required().StringVar(&cf.UserHost)
	ssh.Arg("command", "Command to execute on a remote host").StringsVar(&cf.RemoteCommand)
	app.Flag("jumphost", "SSH jumphost").Short('J').StringVar(&cf.ProxyJump)
	ssh.Flag("port", "SSH port on a remote host").Short('p').Int32Var(&cf.NodePort)
	ssh.Flag("forward-agent", "Forward agent to target node").Short('A').BoolVar(&cf.ForwardAgent)
	ssh.Flag("forward", "Forward localhost connections to remote server").Short('L').StringsVar(&cf.LocalForwardPorts)
	ssh.Flag("dynamic-forward", "Forward localhost connections to remote server using SOCKS5").Short('D').StringsVar(&cf.DynamicForwardedPorts)
	ssh.Flag("remote-forward", "Forward remote connections to localhost").Short('R').StringsVar(&cf.RemoteForwardPorts)
	ssh.Flag("local", "Execute command on localhost after connecting to SSH node").Default("false").BoolVar(&cf.LocalExec)
	ssh.Flag("tty", "Allocate TTY").Short('t').BoolVar(&cf.Interactive)
	ssh.Flag("cluster", clusterHelp).Short('c').StringVar(&cf.SiteName)
	ssh.Flag("option", "OpenSSH options in the format used in the configuration file").Short('o').AllowDuplicate().StringsVar(&cf.Options)
	ssh.Flag("no-remote-exec", "Don't execute remote command, useful for port forwarding").Short('N').BoolVar(&cf.NoRemoteExec)
	ssh.Flag("x11-untrusted", "Requests untrusted (secure) X11 forwarding for this session").Short('X').BoolVar(&cf.X11ForwardingUntrusted)
	ssh.Flag("x11-trusted", "Requests trusted (insecure) X11 forwarding for this session. This can make your local machine vulnerable to attacks, use with caution").Short('Y').BoolVar(&cf.X11ForwardingTrusted)
	ssh.Flag("x11-untrusted-timeout", "Sets a timeout for untrusted X11 forwarding, after which the client will reject any forwarding requests from the server").Default("10m").DurationVar((&cf.X11ForwardingTimeout))
	ssh.Flag("participant-req", "Displays a verbose list of required participants in a moderated session.").BoolVar(&cf.displayParticipantRequirements)
	ssh.Flag("request-reason", "Reason for requesting access").StringVar(&cf.RequestReason)
	ssh.Flag("disable-access-request", "Disable automatic resource access requests").BoolVar(&cf.disableAccessRequest)
	ssh.Flag("log-dir", "Directory to log separated command output, when executing on multiple nodes. If set, output from each node will also be labeled in the terminal.").StringVar(&cf.SSHLogDir)
	ssh.Flag("no-resume", "Disable SSH connection resumption").Envar(noResumeEnvVar).BoolVar(&cf.DisableSSHResumption)

	// Daemon service for teleterm client
	daemon := app.Command("daemon", "Daemon is the tsh daemon service.").Hidden()
	daemonStart := daemon.Command("start", "Starts tsh daemon service.").Hidden()
	daemonStart.Flag("addr", "Addr is the daemon listening address.").StringVar(&cf.DaemonAddr)
	daemonStart.Flag("certs-dir", "Directory containing certs used to create secure gRPC connection with daemon service").StringVar(&cf.DaemonCertsDir)
	daemonStart.Flag("prehog-addr", "URL where prehog events should be submitted").StringVar(&cf.DaemonPrehogAddr)
	daemonStart.Flag("kubeconfigs-dir", "Directory containing kubeconfig for Kubernetes Access").StringVar(&cf.DaemonKubeconfigsDir)
	daemonStart.Flag("agents-dir", "Directory containing agent config files and data directories for Connect My Computer").StringVar(&cf.DaemonAgentsDir)
	daemonStop := daemon.Command("stop", "Gracefully stops a process on Windows by sending Ctrl-Break to it.").Hidden()
	daemonStop.Flag("pid", "PID to be stopped").IntVar(&cf.DaemonPid)

	// AWS.
	// Use Interspersed(false) to forward all flags to AWS CLI.
	aws := app.Command("aws", "Access AWS API.").Interspersed(false)
	aws.Arg("command", "AWS command and subcommands arguments that are going to be forwarded to AWS CLI.").StringsVar(&cf.AWSCommandArgs)
	aws.Flag("app", "Optional Name of the AWS application to use if logged into multiple.").StringVar(&cf.AppName)
	aws.Flag("endpoint-url", "Run local proxy to serve as an AWS endpoint URL. If not specified, local proxy serves as an HTTPS proxy.").
		Short('e').Hidden().BoolVar(&cf.AWSEndpointURLMode)
	aws.Flag("exec", "Execute different commands (e.g. terraform) under Teleport credentials").StringVar(&cf.Exec)

	azure := app.Command("az", "Access Azure API.").Interspersed(false)
	azure.Arg("command", "`az` command and subcommands arguments that are going to be forwarded to Azure CLI.").StringsVar(&cf.AzureCommandArgs)
	azure.Flag("app", "Optional name of the Azure application to use if logged into multiple.").StringVar(&cf.AppName)

	gcloud := app.Command("gcloud", "Access GCP API with the gcloud command.").Interspersed(false)
	gcloud.Arg("command", "`gcloud` command and subcommands arguments.").StringsVar(&cf.GCPCommandArgs)
	gcloud.Flag("app", "Optional name of the GCP application to use if logged into multiple.").StringVar(&cf.AppName)
	gcloud.Alias("gcp")

	gsutil := app.Command("gsutil", "Access Google Cloud Storage with the gsutil command.").Interspersed(false)
	gsutil.Arg("command", "`gsutil` command and subcommands arguments.").StringsVar(&cf.GCPCommandArgs)
	gsutil.Flag("app", "Optional name of the GCP application to use if logged into multiple.").StringVar(&cf.AppName)

	// Applications.
	apps := app.Command("apps", "View and control proxied applications.").Alias("app")
	lsApps := apps.Command("ls", "List available applications.")
	lsApps.Flag("verbose", "Show extra application fields.").Short('v').BoolVar(&cf.Verbose)
	lsApps.Flag("cluster", clusterHelp).Short('c').StringVar(&cf.SiteName)
	lsApps.Flag("search", searchHelp).StringVar(&cf.SearchKeywords)
	lsApps.Flag("query", queryHelp).StringVar(&cf.PredicateExpression)
	lsApps.Flag("format", defaults.FormatFlagDescription(defaults.DefaultFormats...)).Short('f').Default(teleport.Text).EnumVar(&cf.Format, defaults.DefaultFormats...)
	lsApps.Arg("labels", labelHelp).StringVar(&cf.Labels)
	lsApps.Flag("all", "List apps from all clusters and proxies.").Short('R').BoolVar(&cf.ListAll)
	appLogin := apps.Command("login", "Retrieve short-lived certificate for an app.")
	appLogin.Arg("app", "App name to retrieve credentials for. Can be obtained from `tsh apps ls` output.").Required().StringVar(&cf.AppName)
	appLogin.Flag("cluster", clusterHelp).Short('c').StringVar(&cf.SiteName)
	appLogin.Flag("aws-role", "(For AWS CLI access only) Amazon IAM role ARN or role name.").StringVar(&cf.AWSRole)
	appLogin.Flag("azure-identity", "(For Azure CLI access only) Azure managed identity name.").StringVar(&cf.AzureIdentity)
	appLogin.Flag("gcp-service-account", "(For GCP CLI access only) GCP service account name.").StringVar(&cf.GCPServiceAccount)
	appLogin.Flag("quiet", "Quiet mode").Short('q').BoolVar(&cf.Quiet)
	appLogout := apps.Command("logout", "Remove app certificate.")
	appLogout.Arg("app", "App to remove credentials for.").StringVar(&cf.AppName)
	appConfig := apps.Command("config", "Print app connection information.")
	appConfig.Arg("app", "App to print information for. Required when logged into multiple apps.").StringVar(&cf.AppName)
	appConfig.Flag("format", fmt.Sprintf("Optional print format, one of: %q to print app address, %q to print CA cert path, %q to print cert path, %q print key path, %q to print example curl command, %q or %q to print everything as JSON or YAML.",
		appFormatURI, appFormatCA, appFormatCert, appFormatKey, appFormatCURL, appFormatJSON, appFormatYAML),
	).Short('f').StringVar(&cf.Format)

	// Recordings.
	recordings := app.Command("recordings", "View and control session recordings.").Alias("recording")
	lsRecordings := recordings.Command("ls", "List recorded sessions.")
	lsRecordings.Flag("format", defaults.FormatFlagDescription(defaults.DefaultFormats...)+". Defaults to 'text'.").Short('f').Default(teleport.Text).EnumVar(&cf.Format, defaults.DefaultFormats...)
	lsRecordings.Flag("from-utc", fmt.Sprintf("Start of time range in which recordings are listed. Format %s. Defaults to 24 hours ago.", defaults.TshTctlSessionListTimeFormat)).StringVar(&cf.FromUTC)
	lsRecordings.Flag("to-utc", fmt.Sprintf("End of time range in which recordings are listed. Format %s. Defaults to current time.", defaults.TshTctlSessionListTimeFormat)).StringVar(&cf.ToUTC)
	lsRecordings.Flag("limit", fmt.Sprintf("Maximum number of recordings to show. Default %s.", defaults.TshTctlSessionListLimit)).Default(defaults.TshTctlSessionListLimit).IntVar(&cf.maxRecordingsToShow)
	lsRecordings.Flag("last", "Duration into the past from which session recordings should be listed. Format 5h30m40s").StringVar(&cf.recordingsSince)
	exportRecordings := recordings.Command("export", "Export recorded desktop sessions to video.")
	exportRecordings.Flag("out", "Override output file name").StringVar(&cf.OutFile)
	exportRecordings.Arg("session-id", "ID of the session to export").Required().StringVar(&cf.SessionID)

	// Local TLS proxy.
	proxy := app.Command("proxy", "Run local TLS proxy allowing connecting to Teleport in single-port mode.")
	proxySSH := proxy.Command("ssh", "Start local TLS proxy for ssh connections when using Teleport in single-port mode.")
	proxySSH.Arg("[user@]host", "Remote hostname and the login to use").Required().StringVar(&cf.UserHost)
	proxySSH.Flag("cluster", clusterHelp).Short('c').StringVar(&cf.SiteName)
	proxySSH.Flag("no-resume", "Disable SSH connection resumption").Envar(noResumeEnvVar).BoolVar(&cf.DisableSSHResumption)
	proxyDB := proxy.Command("db", "Start local TLS proxy for database connections when using Teleport in single-port mode.")
	// don't require <db> positional argument, user can select with --labels/--query alone.
	proxyDB.Arg("db", "The name of the database to start local proxy for").StringVar(&cf.DatabaseService)
	proxyDB.Flag("port", "Specifies the source port used by proxy db listener").Short('p').StringVar(&cf.LocalProxyPort)
	proxyDB.Flag("tunnel", "Open authenticated tunnel using database's client certificate so clients don't need to authenticate").BoolVar(&cf.LocalProxyTunnel)
	proxyDB.Flag("db-user", "Database user to log in as.").Short('u').StringVar(&cf.DatabaseUser)
	proxyDB.Flag("db-name", "Database name to log in to.").Short('n').StringVar(&cf.DatabaseName)
	proxyDB.Flag("db-roles", "List of comma separate database roles to use for auto-provisioned user.").Short('r').StringVar(&cf.DatabaseRoles)
	proxyDB.Flag("cluster", clusterHelp).Short('c').StringVar(&cf.SiteName)
	proxyDB.Flag("labels", labelHelp).StringVar(&cf.Labels)
	proxyDB.Flag("query", queryHelp).StringVar(&cf.PredicateExpression)

	proxyApp := proxy.Command("app", "Start local TLS proxy for app connection when using Teleport in single-port mode.")
	proxyApp.Arg("app", "The name of the application to start local proxy for").Required().StringVar(&cf.AppName)
	proxyApp.Flag("port", "Specifies the source port used by by the proxy app listener").Short('p').StringVar(&cf.LocalProxyPort)

	proxyAWS := proxy.Command("aws", "Start local proxy for AWS access.")
	proxyAWS.Flag("app", "Optional Name of the AWS application to use if logged into multiple.").StringVar(&cf.AppName)
	proxyAWS.Flag("port", "Specifies the source port used by the proxy listener.").Short('p').StringVar(&cf.LocalProxyPort)
	proxyAWS.Flag("endpoint-url", "Run local proxy to serve as an AWS endpoint URL. If not specified, local proxy serves as an HTTPS proxy.").Short('e').BoolVar(&cf.AWSEndpointURLMode)
	proxyAWS.Flag("format", awsProxyFormatFlagDescription()).Short('f').Default(envVarDefaultFormat()).EnumVar(&cf.Format, awsProxyFormats...)

	proxyAzure := proxy.Command("azure", "Start local proxy for Azure access.")
	proxyAzure.Flag("app", "Optional Name of the Azure application to use if logged into multiple.").StringVar(&cf.AppName)
	proxyAzure.Flag("port", "Specifies the source port used by the proxy listener.").Short('p').StringVar(&cf.LocalProxyPort)
	proxyAzure.Flag("format", envVarFormatFlagDescription()).Short('f').Default(envVarDefaultFormat()).EnumVar(&cf.Format, envVarFormats...)
	proxyAzure.Alias("az")

	proxyGcloud := proxy.Command("gcloud", "Start local proxy for GCP access.")
	proxyGcloud.Flag("app", "Optional Name of the GCP application to use if logged into multiple.").StringVar(&cf.AppName)
	proxyGcloud.Flag("port", "Specifies the source port used by the proxy listener.").Short('p').StringVar(&cf.LocalProxyPort)
	proxyGcloud.Flag("format", envVarFormatFlagDescription()).Short('f').Default(envVarDefaultFormat()).EnumVar(&cf.Format, envVarFormats...)
	proxyGcloud.Alias("gcp")

	proxyKube := newProxyKubeCommand(proxy)

	// Databases.
	db := app.Command("db", "View and control proxied databases.")
	db.Flag("cluster", clusterHelp).Short('c').StringVar(&cf.SiteName)
	dbList := db.Command("ls", "List all available databases.")
	dbList.Flag("verbose", "Show extra database fields.").Short('v').BoolVar(&cf.Verbose)
	dbList.Flag("search", searchHelp).StringVar(&cf.SearchKeywords)
	dbList.Flag("query", queryHelp).StringVar(&cf.PredicateExpression)
	dbList.Flag("format", defaults.FormatFlagDescription(defaults.DefaultFormats...)).Short('f').Default(teleport.Text).EnumVar(&cf.Format, defaults.DefaultFormats...)
	dbList.Flag("all", "List databases from all clusters and proxies.").Short('R').BoolVar(&cf.ListAll)
	dbList.Arg("labels", labelHelp).StringVar(&cf.Labels)
	dbLogin := db.Command("login", "Retrieve credentials for a database.")
	// don't require <db> positional argument, user can select with --labels/--query alone.
	dbLogin.Arg("db", "Database to retrieve credentials for. Can be obtained from 'tsh db ls' output.").StringVar(&cf.DatabaseService)
	dbLogin.Flag("labels", labelHelp).StringVar(&cf.Labels)
	dbLogin.Flag("query", queryHelp).StringVar(&cf.PredicateExpression)
	dbLogin.Flag("db-user", "Database user to configure as default.").Short('u').StringVar(&cf.DatabaseUser)
	dbLogin.Flag("db-name", "Database name to configure as default.").Short('n').StringVar(&cf.DatabaseName)
	dbLogin.Flag("db-roles", "List of comma separate database roles to use for auto-provisioned user.").Short('r').StringVar(&cf.DatabaseRoles)
	dbLogout := db.Command("logout", "Remove database credentials.")
	dbLogout.Arg("db", "Database to remove credentials for.").StringVar(&cf.DatabaseService)
	dbLogout.Flag("labels", labelHelp).StringVar(&cf.Labels)
	dbLogout.Flag("query", queryHelp).StringVar(&cf.PredicateExpression)
	dbEnv := db.Command("env", "Print environment variables for the configured database.")
	dbEnv.Arg("db", "Print environment for the specified database").StringVar(&cf.DatabaseService)
	dbEnv.Flag("format", defaults.FormatFlagDescription(defaults.DefaultFormats...)).Short('f').Default(teleport.Text).EnumVar(&cf.Format, defaults.DefaultFormats...)
	dbEnv.Flag("labels", labelHelp).StringVar(&cf.Labels)
	dbEnv.Flag("query", queryHelp).StringVar(&cf.PredicateExpression)
	// --db flag is deprecated in favor of positional argument for consistency with other commands.
	dbEnv.Flag("db", "Print environment for the specified database.").Hidden().StringVar(&cf.DatabaseService)
	dbConfig := db.Command("config", "Print database connection information. Useful when configuring GUI clients.")
	dbConfig.Arg("db", "Print information for the specified database.").StringVar(&cf.DatabaseService)
	dbConfig.Flag("labels", labelHelp).StringVar(&cf.Labels)
	dbConfig.Flag("query", queryHelp).StringVar(&cf.PredicateExpression)
	// --db flag is deprecated in favor of positional argument for consistency with other commands.
	dbConfig.Flag("db", "Print information for the specified database.").Hidden().StringVar(&cf.DatabaseService)
	dbConfig.Flag("format", fmt.Sprintf("Print format: %q to print in table format (default), %q to print connect command, %q or %q to print in JSON or YAML.",
		dbFormatText, dbFormatCommand, dbFormatJSON, dbFormatYAML)).Short('f').EnumVar(&cf.Format, dbFormatText, dbFormatCommand, dbFormatJSON, dbFormatYAML)
	dbConnect := db.Command("connect", "Connect to a database.")
	dbConnect.Arg("db", "Database service name to connect to.").StringVar(&cf.DatabaseService)
	dbConnect.Flag("db-user", "Database user to log in as.").Short('u').StringVar(&cf.DatabaseUser)
	dbConnect.Flag("db-name", "Database name to log in to.").Short('n').StringVar(&cf.DatabaseName)
	dbConnect.Flag("db-roles", "List of comma separate database roles to use for auto-provisioned user.").Short('r').StringVar(&cf.DatabaseRoles)
	dbConnect.Flag("labels", labelHelp).StringVar(&cf.Labels)
	dbConnect.Flag("query", queryHelp).StringVar(&cf.PredicateExpression)

	// join
	join := app.Command("join", "Join the active SSH or Kubernetes session.")
	join.Flag("cluster", clusterHelp).Short('c').StringVar(&cf.SiteName)
	join.Flag("mode", "Mode of joining the session, valid modes are observer, moderator and peer.").Short('m').Default("observer").EnumVar(&cf.JoinMode, "observer", "moderator", "peer")
	join.Flag("reason", "The purpose of the session.").StringVar(&cf.Reason)
	join.Flag("invite", "A comma separated list of people to mark as invited for the session.").StringsVar(&cf.Invited)
	join.Arg("session-id", "ID of the session to join").Required().StringVar(&cf.SessionID)
	// play
	play := app.Command("play", "Replay the recorded session (SSH, Kubernetes, App, DB).")
	play.Flag("cluster", clusterHelp).Short('c').StringVar(&cf.SiteName)
	play.Flag("speed", "Playback speed, applicable when streaming SSH or Kubernetes sessions.").Default("1x").EnumVar(&cf.PlaySpeed, "0.5x", "1x", "2x", "4x", "8x")
	play.Flag("format", defaults.FormatFlagDescription(
		teleport.PTY, teleport.JSON, teleport.YAML,
	)).Short('f').Default(teleport.PTY).EnumVar(&cf.Format, teleport.PTY, teleport.JSON, teleport.YAML)
	play.Arg("session-id", "ID or path to session file to play").Required().StringVar(&cf.SessionID)

	// scp
	scp := app.Command("scp", "Transfer files to a remote SSH node.")
	scp.Flag("cluster", clusterHelp).Short('c').StringVar(&cf.SiteName)
	scp.Arg("from, to", "Source and destination to copy, one must be a local path and one must be a remote path").Required().StringsVar(&cf.CopySpec)
	scp.Flag("recursive", "Recursive copy of subdirectories").Short('r').BoolVar(&cf.RecursiveCopy)
	scp.Flag("port", "Port to connect to on the remote host").Short('P').Int32Var(&cf.NodePort)
	scp.Flag("preserve", "Preserves access and modification times from the original file").Short('p').BoolVar(&cf.PreserveAttrs)
	scp.Flag("quiet", "Quiet mode").Short('q').BoolVar(&cf.Quiet)
	scp.Flag("no-resume", "Disable SSH connection resumption").Envar(noResumeEnvVar).BoolVar(&cf.DisableSSHResumption)
	// ls
	ls := app.Command("ls", "List remote SSH nodes.")
	ls.Flag("cluster", clusterHelp).Short('c').StringVar(&cf.SiteName)
	ls.Flag("verbose", "One-line output (for text format), including node UUIDs").Short('v').BoolVar(&cf.Verbose)
	ls.Flag("format", defaults.FormatFlagDescription(
		teleport.Text, teleport.JSON, teleport.YAML, teleport.Names,
	)).Short('f').Default(teleport.Text).EnumVar(&cf.Format, teleport.Text, teleport.JSON, teleport.YAML, teleport.Names)
	ls.Arg("labels", labelHelp).StringVar(&cf.Labels)
	ls.Flag("search", searchHelp).StringVar(&cf.SearchKeywords)
	ls.Flag("query", queryHelp).StringVar(&cf.PredicateExpression)
	ls.Flag("all", "List nodes from all clusters and proxies.").Short('R').BoolVar(&cf.ListAll)

	// clusters
	clusters := app.Command("clusters", "List available Teleport clusters.")
	clusters.Flag("format", defaults.FormatFlagDescription(defaults.DefaultFormats...)).Short('f').Default(teleport.Text).EnumVar(&cf.Format, defaults.DefaultFormats...)
	clusters.Flag("quiet", "Quiet mode").Short('q').BoolVar(&cf.Quiet)
	clusters.Flag("verbose", "Verbose table output, shows full label output").Short('v').BoolVar(&cf.Verbose)

	// sessions
	sessions := app.Command("sessions", "Operate on active sessions.")
	sessionsList := sessions.Command("ls", "List active sessions.")
	sessionsList.Flag("format", defaults.FormatFlagDescription(defaults.DefaultFormats...)).Short('f').Default(teleport.Text).EnumVar(&cf.Format, defaults.DefaultFormats...)
	sessionsList.Flag("kind", "Filter by session kind(s)").Default("ssh", "k8s", "db", "app", "desktop").EnumsVar(&cf.SessionKinds, "ssh", "k8s", "kube", "db", "app", "desktop")

	// login logs in with remote proxy and obtains a "session certificate" which gets
	// stored in ~/.tsh directory
	login := app.Command("login", "Log in to a cluster and retrieve the session certificate.")
	login.Flag("out", "Identity output").Short('o').AllowDuplicate().StringVar(&cf.IdentityFileOut)
	login.Flag("format", fmt.Sprintf("Identity format: %s, %s (for OpenSSH compatibility) or %s (for kubeconfig)",
		identityfile.DefaultFormat,
		identityfile.FormatOpenSSH,
		identityfile.FormatKubernetes,
	)).Default(string(identityfile.DefaultFormat)).Short('f').StringVar((*string)(&cf.IdentityFormat))
	login.Flag("overwrite", "Whether to overwrite the existing identity file.").BoolVar(&cf.IdentityOverwrite)
	login.Flag("request-roles", "Request one or more extra roles").StringVar(&cf.DesiredRoles)
	login.Flag("request-reason", "Reason for requesting additional roles").StringVar(&cf.RequestReason)
	login.Flag("request-reviewers", "Suggested reviewers for role request").StringVar(&cf.SuggestedReviewers)
	login.Flag("request-nowait", "Finish without waiting for request resolution").BoolVar(&cf.NoWait)
	login.Flag("request-id", "Login with the roles requested in the given request").StringVar(&cf.RequestID)
	login.Arg("cluster", clusterHelp).StringVar(&cf.SiteName)
	login.Flag("browser", browserHelp).StringVar(&cf.Browser)
	login.Flag("kube-cluster", "Name of the Kubernetes cluster to login to").StringVar(&cf.KubernetesCluster)
	login.Flag("verbose", "Show extra status information").Short('v').BoolVar(&cf.Verbose)
	login.Alias(loginUsageFooter)

	// logout deletes obtained session certificates in ~/.tsh
	logout := app.Command("logout", "Delete a cluster certificate.")

	// latency
	latency := app.Command("latency", "Run latency diagnostics.").Hidden()

	latencySSH := latency.Command("ssh", "Measure latency to a particular SSH host.")
	latencySSH.Arg("[user@]host", "Remote hostname and the login to use").Required().StringVar(&cf.UserHost)
	latencySSH.Flag("cluster", clusterHelp).Short('c').StringVar(&cf.SiteName)
	latencySSH.Flag("no-resume", "Disable SSH connection resumption").Envar(noResumeEnvVar).BoolVar(&cf.DisableSSHResumption)

	// bench
	bench := app.Command("bench", "Run Teleport benchmark tests.").Hidden()
	bench.Flag("cluster", clusterHelp).Short('c').StringVar(&cf.SiteName)
	bench.Flag("duration", "Test duration").Default("1s").DurationVar(&cf.BenchDuration)
	bench.Flag("rate", "Requests per second rate").Default("10").IntVar(&cf.BenchRate)
	bench.Flag("export", "Export the latency profile").BoolVar(&cf.BenchExport)
	bench.Flag("path", "Directory to save the latency profile to, default path is the current directory").Default(".").StringVar(&cf.BenchExportPath)
	bench.Flag("ticks", "Ticks per half distance").Default("100").Int32Var(&cf.BenchTicks)
	bench.Flag("scale", "Value scale in which to scale the recorded values").Default("1.0").Float64Var(&cf.BenchValueScale)

	benchSSH := bench.Command("ssh", "Run SSH benchmark tests").Hidden()
	benchSSH.Arg("[user@]host", "Remote hostname and the login to use").Required().StringVar(&cf.UserHost)
	benchSSH.Arg("command", "Command to execute on a remote host").Required().StringsVar(&cf.RemoteCommand)
	benchSSH.Flag("port", "SSH port on a remote host").Short('p').Int32Var(&cf.NodePort)
	benchSSH.Flag("random", "Connect to random hosts for each SSH session. The provided hostname must be all: tsh bench ssh --random <user>@all <command>").BoolVar(&cf.BenchRandom)
	benchSSH.Flag("no-resume", "Disable SSH connection resumption").Envar(noResumeEnvVar).BoolVar(&cf.DisableSSHResumption)

	benchWeb := bench.Command("web", "Run Web benchmark tests").Hidden()
	benchWebSSH := benchWeb.Command("ssh", "Run SSH benchmark tests").Hidden()
	benchWebSSH.Arg("[user@]host", "Remote hostname and the login to use").Required().StringVar(&cf.UserHost)
	benchWebSSH.Arg("command", "Command to execute on a remote host").Required().StringsVar(&cf.RemoteCommand)
	benchWebSSH.Flag("port", "SSH port on a remote host").Short('p').Int32Var(&cf.NodePort)
	benchWebSSH.Flag("random", "Connect to random hosts for each SSH session. The provided hostname must be all: tsh bench ssh --random <user>@all <command>").BoolVar(&cf.BenchRandom)

	benchWebSessions := benchWeb.Command("sessions", "Run session benchmark tests").Hidden()
	benchWebSessions.Arg("[user@]host", "Remote hostname and the login to use").Required().StringVar(&cf.UserHost)
	benchWebSessions.Arg("command", "Command to execute on a remote host").Required().StringsVar(&cf.RemoteCommand)
	benchWebSessions.Flag("max", "The maximum number of sessions to open. If not specified a single session per node will be opened.").IntVar(&cf.BenchMaxSessions)

	var benchKubeOpts benchKubeOptions
	benchKube := bench.Command("kube", "Run Kube benchmark tests").Hidden()
	benchKube.Flag("kube-namespace", "Selects the ").Default("default").StringVar(&benchKubeOpts.namespace)
	benchListKube := benchKube.Command("ls", "Run a benchmark test to list Pods").Hidden()
	benchListKube.Arg("kube_cluster", "Kubernetes cluster to use").Required().StringVar(&cf.KubernetesCluster)
	benchExecKube := benchKube.Command("exec", "Run a benchmark test to exec into the specified Pod").Hidden()
	benchExecKube.Arg("kube_cluster", "Kubernetes cluster to use").Required().StringVar(&cf.KubernetesCluster)
	benchExecKube.Arg("pod", "Pod name to exec into").Required().StringVar(&benchKubeOpts.pod)
	benchExecKube.Arg("command", "Command to execute on a pod").Required().StringsVar(&cf.RemoteCommand)
	benchExecKube.Flag("container", "Selects the container to exec into.").StringVar(&benchKubeOpts.container)
	benchExecKube.Flag("interactive", "Create interactive Kube session").BoolVar(&cf.BenchInteractive)

	benchPostgres := bench.Command("postgres", "Run PostgreSQL database benchmark tests").Hidden()
	benchPostgres.Flag("db-user", "Database user used to connect to the target database. The user must have enough permissions on the database to execute all the benchmark queries.").StringVar(&cf.DatabaseUser)
	benchPostgres.Flag("db-name", "Database name where benchmark queries will be executed.").StringVar(&cf.DatabaseName)
	benchPostgres.Arg("database", "Teleport target database name or the direct database URI. Available databases can be retrieved by running `tsh db ls`. When using direct connection, the benchmark will issue connections directly to this database, and no Teleport is involved in the testing. It must contain all the connection information, including authentication credentials.").StringVar(&cf.DatabaseService)

	benchMySQL := bench.Command("mysql", "Run MySQL database benchmark tests").Hidden()
	benchMySQL.Flag("db-user", "Database user used to connect to the target database. The user must have enough permissions on the database to execute all the benchmark queries.").StringVar(&cf.DatabaseUser)
	benchMySQL.Flag("db-name", "Database name where benchmark queries will be executed.").StringVar(&cf.DatabaseName)
	benchMySQL.Arg("database", "Teleport target database name or the direct database URI. Available databases can be retrieved by running `tsh db ls`. When using direct connection, the benchmark will issue connections directly to this database, and no Teleport is involved in the testing. It must contain all the connection information, including authentication credentials.").StringVar(&cf.DatabaseService)

	// show key
	show := app.Command("show", "Read an identity from file and print to stdout.").Hidden()
	show.Arg("identity_file", "The file containing a public key or a certificate").Required().StringVar(&cf.IdentityFileIn)

	// The status command shows which proxy the user is logged into and metadata
	// about the certificate.
	status := app.Command("status", "Display the list of proxy servers and retrieved certificates.")
	status.Flag("format", defaults.FormatFlagDescription(defaults.DefaultFormats...)).Short('f').Default(teleport.Text).EnumVar(&cf.Format, defaults.DefaultFormats...)
	status.Flag("verbose", "Show extra status information after successful login").Short('v').BoolVar(&cf.Verbose)

	// The environment command prints out environment variables for the configured
	// proxy and cluster. Can be used to create sessions "sticky" to a terminal
	// even if the user runs "tsh login" again in another window.
	environment := app.Command("env", "Print commands to set Teleport session environment variables.")
	environment.Flag("format", defaults.FormatFlagDescription(defaults.DefaultFormats...)).Short('f').Default(teleport.Text).EnumVar(&cf.Format, defaults.DefaultFormats...)
	environment.Flag("unset", "Print commands to clear Teleport session environment variables").BoolVar(&cf.unsetEnvironment)

	req := app.Command("request", "Manage access requests.").Alias("requests")

	reqList := req.Command("ls", "List access requests.").Alias("list")
	reqList.Flag("format", defaults.FormatFlagDescription(defaults.DefaultFormats...)).Short('f').Default(teleport.Text).EnumVar(&cf.Format, defaults.DefaultFormats...)
	reqList.Flag("reviewable", "Only show requests reviewable by current user").BoolVar(&cf.ReviewableRequests)
	reqList.Flag("suggested", "Only show requests that suggest current user as reviewer").BoolVar(&cf.SuggestedRequests)
	reqList.Flag("my-requests", "Only show requests created by current user").BoolVar(&cf.MyRequests)

	reqShow := req.Command("show", "Show request details.").Alias("details")
	reqShow.Flag("format", defaults.FormatFlagDescription(defaults.DefaultFormats...)).Short('f').Default(teleport.Text).EnumVar(&cf.Format, defaults.DefaultFormats...)
	reqShow.Arg("request-id", "ID of the target request").Required().StringVar(&cf.RequestID)

	// Note: The "tsh request new" subcommand should not be used anymore. It
	// will be kept around for users that built automation around it, but all
	// public facing documentation should now refer to "tsh request create".
	reqCreate := req.Command("create", "Create a new access request.").Alias("new")
	reqCreate.Flag("roles", "Roles to be requested").StringVar(&cf.DesiredRoles)
	reqCreate.Flag("reason", "Reason for requesting").StringVar(&cf.RequestReason)
	reqCreate.Flag("reviewers", "Suggested reviewers").StringVar(&cf.SuggestedReviewers)
	reqCreate.Flag("nowait", "Finish without waiting for request resolution").BoolVar(&cf.NoWait)
	reqCreate.Flag("resource", "Resource ID to be requested").StringsVar(&cf.RequestedResourceIDs)
	reqCreate.Flag("request-ttl", "Expiration time for the access request").DurationVar(&cf.RequestTTL)
	reqCreate.Flag("session-ttl", "Expiration time for the elevated certificate").DurationVar(&cf.SessionTTL)
	reqCreate.Flag("max-duration", "How long the the access should be granted for").DurationVar(&cf.MaxDuration)
	reqCreate.Flag("assume-start-time", "Sets time roles can be assumed by requestor (RFC3339 e.g 2023-12-12T23:20:50.52Z)").StringVar(&cf.AssumeStartTimeRaw)

	reqReview := req.Command("review", "Review an access request.")
	reqReview.Arg("request-id", "ID of target request").Required().StringVar(&cf.RequestID)
	reqReview.Flag("approve", "Review proposes approval").BoolVar(&cf.Approve)
	reqReview.Flag("deny", "Review proposes denial").BoolVar(&cf.Deny)
	reqReview.Flag("reason", "Review reason message").StringVar(&cf.ReviewReason)
	reqReview.Flag("assume-start-time", "Sets time roles can be assumed by requestor (RFC3339 e.g 2023-12-12T23:20:50.52Z)").StringVar(&cf.AssumeStartTimeRaw)

	reqSearch := req.Command("search", "Search for resources to request access to.")
	reqSearch.Flag("kind",
		fmt.Sprintf("Resource kind to search for (%s)",
			strings.Join(types.RequestableResourceKinds, ", ")),
	).Required().EnumVar(&cf.ResourceKind, types.RequestableResourceKinds...)
	reqSearch.Flag("search", searchHelp).StringVar(&cf.SearchKeywords)
	reqSearch.Flag("query", queryHelp).StringVar(&cf.PredicateExpression)
	reqSearch.Flag("labels", labelHelp).StringVar(&cf.Labels)
	reqSearch.Flag("kube-cluster", "Kubernetes Cluster to search for Pods").StringVar(&cf.KubernetesCluster)
	reqSearch.Flag("kube-namespace", "Kubernetes Namespace to search for Pods").Default(corev1.NamespaceDefault).StringVar(&cf.kubeNamespace)
	reqSearch.Flag("all-kube-namespaces", "Search Pods in every namespace").BoolVar(&cf.kubeAllNamespaces)
	reqSearch.Flag("verbose", "Verbose table output, shows full label output").Short('v').BoolVar(&cf.Verbose)

	// Headless login approval
	headless := app.Command("headless", "Headless authentication commands.").Interspersed(true)
	headlessApprove := headless.Command("approve", "Approve a headless authentication request.").Interspersed(true)
	headlessApprove.Arg("request id", "Headless authentication request ID").StringVar(&cf.HeadlessAuthenticationID)
	headlessApprove.Flag("skip-confirm", "Skip confirmation and prompt for MFA immediately").Envar(headlessSkipConfirmEnvVar).BoolVar(&cf.headlessSkipConfirm)

	reqDrop := req.Command("drop", "Drop one more access requests from current identity.")
	reqDrop.Arg("request-id", "IDs of requests to drop (default drops all requests)").Default("*").StringsVar(&cf.RequestIDs)
	kubectl := app.Command("kubectl", "Runs a kubectl command on a Kubernetes cluster.").Interspersed(false)
	// This hack is required in order to accept any args for tsh kubectl.
	kubectl.Arg("", "").StringsVar(new([]string))
	// Kubernetes subcommands.
	kube := newKubeCommand(app)
	// MFA subcommands.
	mfa := newMFACommand(app)

	config := app.Command("config", "Print OpenSSH configuration details.")
	config.Flag("port", "SSH port on a remote host").Short('p').Int32Var(&cf.NodePort)

	puttyConfig := app.Command("puttyconfig", "Add PuTTY saved session configuration for specified hostname to Windows registry")
	puttyConfig.Arg("[user@]host", "Remote hostname and optional login to use").Required().StringVar(&cf.UserHost)
	puttyConfig.Flag("port", "SSH port on a remote host").Short('p').Int32Var(&cf.NodePort)
	puttyConfig.Flag("leaf", "Add a configuration for connecting to a leaf cluster").StringVar(&cf.LeafClusterName)
	// only expose `tsh puttyconfig` subcommand on windows
	if runtime.GOOS != constants.WindowsOS {
		puttyConfig.Hidden()
	}

	// FIDO2, TouchID and WebAuthnWin commands.
	f2 := newFIDO2Command(app)
	tid := newTouchIDCommand(app)
	webauthnwin := newWebauthnwinCommand(app)

	// Device Trust commands.
	deviceCmd := newDeviceCommand(app)

<<<<<<< HEAD
	vnetCommand := app.Command("vnet", "Start Teleport VNet")

	vnetAdminSetupCommand := app.Command(vnet.AdminSetupSubcommand, "helper to run the vnet setup as root").Hidden()
	vnetAdminSetupCommand.Flag("socket", "unix socket path").StringVar(&cf.socketPath)
	vnetAdminSetupCommand.Flag("pidfile", "pid file path").StringVar(&cf.pidFilePath)
=======
	workloadIdentityCmd := newSVIDCommands(app)
>>>>>>> bf92fc5f

	if runtime.GOOS == constants.WindowsOS {
		bench.Hidden()
	}

	var err error

	cf.executablePath, err = os.Executable()
	if err != nil {
		return trace.Wrap(err)
	}

	// configs
	setEnvFlags(&cf)

	confOptions, err := loadAllConfigs(cf)
	if err != nil {
		return trace.Wrap(err)
	}
	cf.TSHConfig = *confOptions

	// aliases
	ar := newAliasRunner(cf.TSHConfig.Aliases)
	aliasCommand, runtimeArgs := findAliasCommand(args)
	if aliasDefinition, ok := ar.getAliasDefinition(aliasCommand); ok {
		return ar.runAlias(ctx, aliasCommand, aliasDefinition, cf.executablePath, runtimeArgs)
	}

	// parse CLI commands+flags:
	utils.UpdateAppUsageTemplate(app, args)
	command, err := app.Parse(args)
	if errors.Is(err, kingpin.ErrExpectedCommand) {
		if _, ok := cf.TSHConfig.Aliases[aliasCommand]; ok {
			log.Debugf("Failing due to recursive alias %q. Aliases seen: %v", aliasCommand, ar.getSeenAliases())
			return trace.BadParameter("recursive alias %q; correct alias definition and try again", aliasCommand)
		}
	}

	// Remove HTTPS:// in proxy parameter as https is automatically added
	cf.Proxy = strings.TrimPrefix(cf.Proxy, "https://")
	cf.Proxy = strings.TrimPrefix(cf.Proxy, "HTTPS://")

	// Identity files do not currently contain a proxy address. When loading an
	// Identity file, a proxy must be passed on the command line as well.
	if cf.IdentityFileIn != "" && cf.Proxy == "" {
		return trace.BadParameter("tsh --identity also requires --proxy")
	}

	// prevent Kingpin from calling os.Exit(), we want to handle errors ourselves.
	// shouldTerminate will be checked after app.Parse() call.
	var shouldTerminate *int
	app.Terminate(func(exitCode int) {
		// make non-zero exit code sticky
		if exitCode == 0 && shouldTerminate != nil {
			return
		}
		shouldTerminate = &exitCode
	})

	if err != nil {
		app.Usage(args)
		return trace.Wrap(err)
	}

	// handle: help command, --help flag, version command, ...
	if shouldTerminate != nil {
		return trace.Wrap(&common.ExitCodeError{Code: *shouldTerminate})
	}

	// Did we initially get the Username from flags/env?
	cf.ExplicitUsername = cf.Username != ""

	cf.command = command

	// apply any options after parsing of arguments to ensure
	// that defaults don't overwrite options.
	for _, opt := range opts {
		if err := opt(&cf); err != nil {
			return trace.Wrap(err)
		}
	}

	// Enable debug logging if requested by --debug.
	// If TELEPORT_DEBUG was set, it was already enabled by prior call to initLogger().
	initLogger(&cf)

	stopTracing := initializeTracing(&cf)
	defer stopTracing()

	// start the span for the command and update the config context so that all spans created
	// in the future will be rooted at this span.
	ctx, span := cf.tracer.Start(cf.Context, command)
	cf.Context = ctx
	defer span.End()

	if err := client.ValidateAgentKeyOption(cf.AddKeysToAgent); err != nil {
		return trace.Wrap(err)
	}

	if cpuProfile != "" {
		log.Debugf("writing CPU profile to %v", cpuProfile)
		f, err := os.Create(cpuProfile)
		if err != nil {
			return trace.Wrap(err)
		}
		defer f.Close()
		if err := pprof.StartCPUProfile(f); err != nil {
			return trace.Wrap(err)
		}
		defer pprof.StopCPUProfile()
	}

	if memProfile != "" {
		log.Debugf("writing memory profile to %v", memProfile)
		defer func() {
			f, err := os.Create(memProfile)
			if err != nil {
				log.Errorf("could not open memory profile: %v", err)
				return
			}
			defer f.Close()
			runtime.GC()
			if err := pprof.WriteHeapProfile(f); err != nil {
				log.Errorf("could not write memory profile: %v", err)
				return
			}
		}()
	}

	if traceProfile != "" {
		log.Debugf("writing trace profile to %v", traceProfile)
		f, err := os.Create(traceProfile)
		if err != nil {
			return trace.Wrap(err)
		}
		defer f.Close()

		if err := runtimetrace.Start(f); err != nil {
			return trace.Wrap(err)
		}
		defer runtimetrace.Stop()
	}

	switch command {
	case ver.FullCommand():
		err = onVersion(&cf)
	case ssh.FullCommand():
		err = onSSH(&cf)
	case latencySSH.FullCommand():
		err = onSSHLatency(&cf)
	case benchSSH.FullCommand():
		err = onBenchmark(
			&cf,
			&benchmark.SSHBenchmark{
				Command: cf.RemoteCommand,
				Random:  cf.BenchRandom,
			},
		)
	case benchWebSSH.FullCommand():
		err = onBenchmark(
			&cf,
			&benchmark.WebSSHBenchmark{
				Command:  cf.RemoteCommand,
				Random:   cf.BenchRandom,
				Duration: cf.BenchDuration,
			},
		)
	case benchWebSessions.FullCommand():
		err = onBenchmark(
			&cf,
			&benchmark.WebSessionBenchmark{
				Command:  cf.RemoteCommand,
				Max:      cf.BenchMaxSessions,
				Duration: cf.BenchDuration,
			},
		)
	case benchListKube.FullCommand():
		err = onBenchmark(
			&cf,
			&benchmark.KubeListBenchmark{
				Namespace: benchKubeOpts.namespace,
			},
		)
	case benchExecKube.FullCommand():
		err = onBenchmark(
			&cf,
			&benchmark.KubeExecBenchmark{
				Command:       cf.RemoteCommand,
				Namespace:     benchKubeOpts.namespace,
				PodName:       benchKubeOpts.pod,
				ContainerName: benchKubeOpts.container,
				Interactive:   cf.BenchInteractive,
			},
		)
	case benchPostgres.FullCommand():
		err = onBenchmark(
			&cf,
			&benchmarkdb.PostgresBenchmark{
				DBService:          cf.DatabaseService,
				DBUser:             cf.DatabaseUser,
				DBName:             cf.DatabaseName,
				InsecureSkipVerify: cf.InsecureSkipVerify,
			},
		)
	case benchMySQL.FullCommand():
		err = onBenchmark(
			&cf,
			&benchmarkdb.MySQLBenchmark{
				DBService:          cf.DatabaseService,
				DBUser:             cf.DatabaseUser,
				DBName:             cf.DatabaseName,
				InsecureSkipVerify: cf.InsecureSkipVerify,
			},
		)
	case join.FullCommand():
		err = onJoin(&cf)
	case scp.FullCommand():
		err = onSCP(&cf)
	case play.FullCommand():
		err = onPlay(&cf)
	case ls.FullCommand():
		err = onListNodes(&cf)
	case clusters.FullCommand():
		err = onListClusters(&cf)
	case sessionsList.FullCommand():
		err = onListSessions(&cf)
	case login.FullCommand():
		err = onLogin(&cf)
	case logout.FullCommand():
		if err := refuseArgs(logout.FullCommand(), args); err != nil {
			return trace.Wrap(err)
		}
		err = onLogout(&cf)
	case show.FullCommand():
		err = onShow(&cf)
	case status.FullCommand():
		// onStatus can be invoked directly with `tsh status` but is also
		// invoked from other commands. When invoked directly, we use a
		// context with a short timeout to prevent the command from taking
		// too long due to fetching alerts on slow networks.
		var cancel context.CancelFunc
		cf.Context, cancel = context.WithTimeout(cf.Context, constants.TimeoutGetClusterAlerts)
		defer cancel()
		err = onStatus(&cf)
	case lsApps.FullCommand():
		err = onApps(&cf)
	case lsRecordings.FullCommand():
		err = onRecordings(&cf)
	case exportRecordings.FullCommand():
		err = onExportRecording(&cf)
	case appLogin.FullCommand():
		err = onAppLogin(&cf)
	case appLogout.FullCommand():
		err = onAppLogout(&cf)
	case appConfig.FullCommand():
		err = onAppConfig(&cf)
	case kube.credentials.FullCommand():
		err = kube.credentials.run(&cf)
	case kube.ls.FullCommand():
		err = kube.ls.run(&cf)
	case kube.login.FullCommand():
		err = kube.login.run(&cf)
	case kube.sessions.FullCommand():
		err = kube.sessions.run(&cf)
	case kube.exec.FullCommand():
		err = kube.exec.run(&cf)
	case kube.join.FullCommand():
		err = kube.join.run(&cf)

	case proxySSH.FullCommand():
		err = onProxyCommandSSH(&cf)
	case proxyDB.FullCommand():
		err = onProxyCommandDB(&cf)
	case proxyApp.FullCommand():
		err = onProxyCommandApp(&cf)
	case proxyAWS.FullCommand():
		err = onProxyCommandAWS(&cf)
	case proxyAzure.FullCommand():
		err = onProxyCommandAzure(&cf)
	case proxyGcloud.FullCommand():
		err = onProxyCommandGCloud(&cf)
	case proxyKube.FullCommand():
		err = proxyKube.run(&cf)

	case dbList.FullCommand():
		err = onListDatabases(&cf)
	case dbLogin.FullCommand():
		err = onDatabaseLogin(&cf)
	case dbLogout.FullCommand():
		err = onDatabaseLogout(&cf)
	case dbEnv.FullCommand():
		err = onDatabaseEnv(&cf)
	case dbConfig.FullCommand():
		err = onDatabaseConfig(&cf)
	case dbConnect.FullCommand():
		err = onDatabaseConnect(&cf)
	case environment.FullCommand():
		err = onEnvironment(&cf)
	case mfa.ls.FullCommand():
		err = mfa.ls.run(&cf)
	case mfa.add.FullCommand():
		err = mfa.add.run(&cf)
	case mfa.rm.FullCommand():
		err = mfa.rm.run(&cf)
	case reqList.FullCommand():
		err = onRequestList(&cf)
	case reqShow.FullCommand():
		err = onRequestShow(&cf)
	case reqCreate.FullCommand():
		err = onRequestCreate(&cf)
	case reqReview.FullCommand():
		err = onRequestReview(&cf)
	case reqSearch.FullCommand():
		err = onRequestSearch(&cf)
	case reqDrop.FullCommand():
		err = onRequestDrop(&cf)
	case config.FullCommand():
		err = onConfig(&cf)
	case puttyConfig.FullCommand():
		err = onPuttyConfig(&cf)
	case aws.FullCommand():
		err = onAWS(&cf)
	case azure.FullCommand():
		err = onAzure(&cf)
	case gcloud.FullCommand():
		err = onGcloud(&cf)
	case gsutil.FullCommand():
		err = onGsutil(&cf)
	case daemonStart.FullCommand():
		err = onDaemonStart(&cf)
	case daemonStop.FullCommand():
		err = onDaemonStop(&cf)
	case f2.diag.FullCommand():
		err = f2.diag.run(&cf)
	case f2.attobj.FullCommand():
		err = f2.attobj.run(&cf)
	case tid.diag.FullCommand():
		err = tid.diag.run(&cf)
	case webauthnwin.diag.FullCommand():
		err = webauthnwin.diag.run(&cf)
	case deviceCmd.enroll.FullCommand():
		err = deviceCmd.enroll.run(&cf)
	case deviceCmd.collect.FullCommand():
		err = deviceCmd.collect.run(&cf)
	case deviceCmd.assetTag.FullCommand():
		err = deviceCmd.assetTag.run(&cf)
	case deviceCmd.keyget.FullCommand():
		err = deviceCmd.keyget.run(&cf)
	case deviceCmd.activateCredential.FullCommand():
		err = deviceCmd.activateCredential.run(&cf)
	case deviceCmd.dmiRead.FullCommand():
		err = deviceCmd.dmiRead.run(&cf)
	case kubectl.FullCommand():
		idx := slices.Index(args, kubectl.FullCommand())
		err = onKubectlCommand(&cf, args, args[idx:])
	case headlessApprove.FullCommand():
		err = onHeadlessApprove(&cf)
<<<<<<< HEAD
	case vnetCommand.FullCommand():
		err = onVNet(&cf)
	case vnetAdminSetupCommand.FullCommand():
		err = onVNetAdminSetupCommand(&cf)
=======
	case workloadIdentityCmd.issue.FullCommand():
		err = workloadIdentityCmd.issue.run(&cf)
>>>>>>> bf92fc5f
	default:
		// Handle commands that might not be available.
		switch {
		case tid.ls != nil && command == tid.ls.FullCommand():
			err = tid.ls.run(&cf)
		case tid.rm != nil && command == tid.rm.FullCommand():
			err = tid.rm.run(&cf)
		default:
			// This should only happen when there's a missing switch case above.
			err = trace.BadParameter("command %q not configured", command)
		}
	}

	if trace.IsNotImplemented(err) {
		return handleUnimplementedError(ctx, err, cf)
	}

	return trace.Wrap(err)
}

// cloudAutomaticSamplingRate is the sampling rate at which traces are captured
// when tracing is automatically enabled for invocations of some tsh commands
// when performed against a cloud tenant.
const cloudAutomaticSamplingRate = 0.25

// isCloudTenant determines if the proxy address provided
// belongs to a cloud tenant. It currently returns true if
// the tenant is a production tenant.
func isCloudTenant(proxyAddress string) bool {
	return strings.HasSuffix(proxyAddress, ".teleport.sh:443")
}

func initializeTracing(cf *CLIConf) func() {
	cf.TracingProvider = tracing.NoopProvider()
	cf.tracer = cf.TracingProvider.Tracer(teleport.ComponentTSH)

	// flush ensures that the spans are all attempted to be written when tsh exits.
	flush := func(provider *tracing.Provider) func() {
		return func() {
			shutdownCtx, cancel := context.WithTimeout(context.WithoutCancel(cf.Context), time.Second)
			defer cancel()
			err := provider.Shutdown(shutdownCtx)
			if err != nil && !errors.Is(err, context.DeadlineExceeded) {
				log.WithError(err).Debug("failed to shutdown trace provider")
			}
		}
	}

	// The list of commands that are automatically traced and forward to Cloud.
	autoForwardedToCloud := []string{"ssh"}

	// A default sampling rate of 1 ensures that all spans for this invocation of
	// tsh are guaranteed to be recorded. Since Teleport honors the sampling rate
	// of remote spans this will also cause Teleport to sample any spans it generates
	// in response to the client request.
	samplingRate := 1.0

	switch {
	// kubectl is a special case because it is the only command that we re-execute
	// in order to be able to access the exit code and stdout/stderr of the command
	// that was run and determine if we should create a new access request from
	// the output data.
	// We don't want to enable tracing for the master invocation of tsh kubectl
	// because the data that we would be tracing would be the tsh kubectl command.
	// Instead, we want to enable tracing for the re-executed kubectl command and
	// we do that in the kubectl command handler.
	case cf.command == "kubectl":
		return func() {}
	// The user explicitly asked for traces to be sent to a particular exporter
	// instead of forwarding them to Auth. Proceed with creating the provider.
	case cf.SampleTraces && cf.TraceExporter != "":
		provider, err := tracing.NewTraceProvider(cf.Context, tracing.Config{
			Service:      teleport.ComponentTSH,
			ExporterURL:  cf.TraceExporter,
			SamplingRate: samplingRate,
		})
		if err != nil {
			log.WithError(err).Debugf("failed to connect to trace exporter %s", cf.TraceExporter)
			return func() {}
		}

		cf.TracingProvider = provider
		cf.tracer = provider.Tracer(teleport.ComponentTSH)
		return flush(provider)
	// The login command cannot forward spans to Auth since there is no way to get
	// an authenticated client to forward with until after the authentication ceremony
	// is complete. However, if the user explicitly provided an exporter then the login
	// spans can be sent directly to it.
	case cf.command == "login":
		return func() {}
	// All commands besides ssh are only traced if the user explicitly requested
	// tracing. For ssh, a random number of spans may be sampled if the Proxy is
	// for a Cloud tenant.
	case !cf.SampleTraces && !slices.Contains(autoForwardedToCloud, cf.command):
		return func() {}
	case cf.SampleTraces:
	}

	// Parse the config to determine if forwarding is needed for Cloud and
	// to get a handle to an Auth client.
	tc, err := makeClient(cf)
	if err != nil {
		log.WithError(err).Debug("failed to set up span forwarding.")
		return func() {}
	}

	if !cf.SampleTraces {
		// Automatically enable and forward spans to Cloud if the following conditions are met:
		// 1) The proxy address resembles that of a Cloud tenant
		// 2) The command being executed is tsh ssh
		// 3) The user has not already explicitly provided the --trace flag.
		if isCloudTenant(tc.WebProxyAddr) {
			samplingRate = cloudAutomaticSamplingRate
		} else {
			return func() {}
		}
	}

	var provider *tracing.Provider
	if err := client.RetryWithRelogin(cf.Context, tc, func() error {
		clt, err := tc.NewTracingClient(cf.Context)
		if err != nil {
			return trace.Wrap(err)
		}

		p, err := tracing.NewTraceProvider(cf.Context,
			tracing.Config{
				Service:      teleport.ComponentTSH,
				Client:       clt,
				SamplingRate: samplingRate,
			})
		if err != nil {
			return trace.NewAggregate(err, clt.Close())
		}

		provider = p
		return nil
	}); err != nil {
		log.WithError(err).Debug("failed to set up span forwarding.")
		return func() {}
	}

	cf.TracingProvider = provider
	cf.tracer = provider.Tracer(teleport.ComponentTSH)
	return flush(provider)
}

// onVersion prints version info.
func onVersion(cf *CLIConf) error {
	proxyVersion := ""
	proxyPublicAddr := ""
	// Check proxy version if not in client only mode
	if !cf.clientOnlyVersionCheck {
		pv, ppa, err := fetchProxyVersion(cf)
		if err != nil {
			fmt.Fprintf(cf.Stderr(), "Failed to fetch proxy version: %s\n", err)
		}
		proxyVersion = pv
		proxyPublicAddr = ppa
	}

	format := strings.ToLower(cf.Format)
	switch format {
	case teleport.Text, "":
		modules.GetModules().PrintVersion()
		if proxyVersion != "" {
			fmt.Printf("Proxy version: %s\n", proxyVersion)
			fmt.Printf("Proxy: %s\n", proxyPublicAddr)
		}
	case teleport.JSON, teleport.YAML:
		out, err := serializeVersion(format, proxyVersion, proxyPublicAddr)
		if err != nil {
			return trace.Wrap(err)
		}
		fmt.Println(out)
	default:
		return trace.BadParameter("unsupported format %q", cf.Format)
	}

	return nil
}

// fetchProxyVersion returns the current version of the Teleport Proxy.
func fetchProxyVersion(cf *CLIConf) (string, string, error) {
	profile, err := cf.ProfileStatus()
	if err != nil {
		if trace.IsNotFound(err) {
			return "", "", nil
		}
		return "", "", trace.Wrap(err)
	}

	if profile == nil {
		return "", "", nil
	}

	tc, err := makeClient(cf)
	if err != nil {
		return "", "", trace.Wrap(err)
	}

	ctx, cancel := context.WithTimeout(cf.Context, time.Second*5)
	defer cancel()
	pingRes, err := tc.Ping(ctx)
	if err != nil {
		return "", "", trace.Wrap(err)
	}

	return pingRes.ServerVersion, pingRes.Proxy.SSH.PublicAddr, nil
}

type benchKubeOptions struct {
	pod       string
	container string
	namespace string
}

func serializeVersion(format string, proxyVersion string, proxyPublicAddress string) (string, error) {
	versionInfo := struct {
		Version            string `json:"version"`
		Gitref             string `json:"gitref"`
		Runtime            string `json:"runtime"`
		ProxyVersion       string `json:"proxyVersion,omitempty"`
		ProxyPublicAddress string `json:"proxyPublicAddress,omitempty"`
	}{
		teleport.Version,
		teleport.Gitref,
		runtime.Version(),
		proxyVersion,
		proxyPublicAddress,
	}
	var out []byte
	var err error
	if format == teleport.JSON {
		out, err = utils.FastMarshalIndent(versionInfo, "", "  ")
	} else {
		out, err = yaml.Marshal(versionInfo)
	}
	return string(out), trace.Wrap(err)
}

// onLogin logs in with remote proxy and gets signed certificates
func onLogin(cf *CLIConf) error {
	autoRequest := true
	// special case: --request-roles=no disables auto-request behavior.
	if cf.DesiredRoles == "no" {
		autoRequest = false
		cf.DesiredRoles = ""
	}

	if cf.IdentityFileIn != "" {
		err := flattenIdentity(cf)
		if err != nil {
			return trace.Wrap(err, "converting identity file into a local profile")
		}
		return nil
	}

	switch cf.IdentityFormat {
	case identityfile.FormatFile, identityfile.FormatOpenSSH, identityfile.FormatKubernetes:
	default:
		return trace.BadParameter("invalid identity format: %s", cf.IdentityFormat)
	}

	// Get the status of the active profile as well as the status
	// of any other proxies the user is logged into.
	profile, profiles, err := cf.FullProfileStatus()
	if err != nil {
		if !trace.IsNotFound(err) {
			return trace.Wrap(err)
		}
	}

	// make the teleport client and retrieve the certificate from the proxy:
	tc, err := makeClient(cf)
	if err != nil {
		return trace.Wrap(err)
	}
	tc.HomePath = cf.HomePath

	// client is already logged in and profile is not expired
	if profile != nil && !profile.IsExpired(clockwork.NewRealClock()) {
		switch {
		// in case if nothing is specified, re-fetch kube clusters and print
		// current status
		//   OR
		// in case if parameters match, re-fetch kube clusters and print
		// current status
		case cf.Proxy == "" && cf.SiteName == "" && cf.DesiredRoles == "" && cf.RequestID == "" && cf.IdentityFileOut == "" ||
			host(cf.Proxy) == host(profile.ProxyURL.Host) && cf.SiteName == profile.Cluster && cf.DesiredRoles == "" && cf.RequestID == "":
			_, err := tc.PingAndShowMOTD(cf.Context)
			if err != nil {
				return trace.Wrap(err)
			}
			if err := updateKubeConfigOnLogin(cf, tc); err != nil {
				return trace.Wrap(err)
			}

			return trace.Wrap(printLoginInformation(cf, profile, profiles, cf.getAccessListsToReview(tc)))

		// if the proxy names match but nothing else is specified; show motd and update active profile and kube configs
		case host(cf.Proxy) == host(profile.ProxyURL.Host) &&
			cf.SiteName == "" && cf.DesiredRoles == "" && cf.RequestID == "" && cf.IdentityFileOut == "":
			_, err := tc.PingAndShowMOTD(cf.Context)
			if err != nil {
				return trace.Wrap(err)
			}

			if err := tc.SaveProfile(true); err != nil {
				return trace.Wrap(err)
			}

			// Try updating kube config. If it fails, then we may have
			// switched to an inactive profile. Continue to normal login.
			if err := updateKubeConfigOnLogin(cf, tc); err == nil {
				profile, profiles, err = cf.FullProfileStatus()
				if err != nil {
					return trace.Wrap(err)
				}

				// Print status to show information of the logged in user.
				return trace.Wrap(printLoginInformation(cf, profile, profiles, cf.getAccessListsToReview(tc)))
			}

		// proxy is unspecified or the same as the currently provided proxy,
		// but cluster is specified, treat this as selecting a new cluster
		// for the same proxy
		case (cf.Proxy == "" || host(cf.Proxy) == host(profile.ProxyURL.Host)) && cf.SiteName != "":
			_, err := tc.PingAndShowMOTD(cf.Context)
			if err != nil {
				return trace.Wrap(err)
			}
			// trigger reissue, preserving any active requests.
			err = tc.ReissueUserCerts(cf.Context, client.CertCacheKeep, client.ReissueParams{
				AccessRequests: profile.ActiveRequests.AccessRequests,
				RouteToCluster: cf.SiteName,
			})
			if err != nil {
				return trace.Wrap(err)
			}
			if err := tc.SaveProfile(true); err != nil {
				return trace.Wrap(err)
			}
			if err := updateKubeConfigOnLogin(cf, tc); err != nil {
				return trace.Wrap(err)
			}

			// Print status to show information of the logged in user.
			return trace.Wrap(printLoginInformation(cf, profile, profiles, cf.getAccessListsToReview(tc)))
		// proxy is unspecified or the same as the currently provided proxy,
		// but desired roles or request ID is specified, treat this as a
		// privilege escalation request for the same login session.
		case (cf.Proxy == "" || host(cf.Proxy) == host(profile.ProxyURL.Host)) && (cf.DesiredRoles != "" || cf.RequestID != "") && cf.IdentityFileOut == "":
			_, err := tc.PingAndShowMOTD(cf.Context)
			if err != nil {
				return trace.Wrap(err)
			}
			if err := executeAccessRequest(cf, tc); err != nil {
				return trace.Wrap(err)
			}
			if err := updateKubeConfigOnLogin(cf, tc); err != nil {
				return trace.Wrap(err)
			}
			// Print status to show information of the logged in user.
			return trace.Wrap(printLoginInformation(cf, profile, profiles, cf.getAccessListsToReview(tc)))

		// otherwise just pass through to standard login
		default:

		}
	}

	// If the cluster is using single-sign on, providing the user name with --user
	// is likely a mistake, so display a warning.
	if cf.Username != "" && !slices.Contains(constants.LocalConnectors, cf.AuthConnector) {
		pr, err := tc.Ping(cf.Context)
		if err != nil {
			return trace.Wrap(err, "Teleport proxy not available at %s.", tc.WebProxyAddr)
		}
		if !slices.Contains(constants.LocalConnectors, pr.Auth.Type) {
			fmt.Fprintf(os.Stderr, "WARNING: Ignoring Teleport user (%v) for Single Sign-On (SSO) login.\nProvide the user name during the SSO flow instead. Use --auth=local if you did not intend to login with SSO.\n", cf.Username)
		}
	}

	if cf.Username == "" {
		cf.Username = tc.Username
	}

	// stdin hijack is OK for login, since it tsh doesn't read input after the
	// login ceremony is complete.
	// Only allow the option during the login ceremony.
	tc.AllowStdinHijack = true

	key, err := tc.Login(cf.Context)
	if err != nil {
		if !cf.ExplicitUsername && auth.IsInvalidLocalCredentialError(err) {
			fmt.Fprintf(os.Stderr, "\nhint: set the --user flag to log in as a specific user, or leave it empty to use the system user (%v)\n\n", tc.Username)
		}
		return trace.Wrap(err)
	}

	tc.AllowStdinHijack = false

	// the login operation may update the username and should be considered the more
	// "authoritative" source.
	cf.Username = tc.Username

	clusterClient, rootAuthClient, err := tc.ConnectToRootCluster(cf.Context, key)
	if err != nil {
		return trace.Wrap(err)
	}
	defer func() {
		rootAuthClient.Close()
		clusterClient.Close()
	}()

	// TODO(fspmarshall): Refactor access request & cert reissue logic to allow
	// access requests to be applied to identity files.
	if cf.IdentityFileOut != "" {
		// key.TrustedCA at this point only has the CA of the root cluster we
		// logged into. We need to fetch all the CAs for leaf clusters too, to
		// make them available in the identity file.
		authorities, err := rootAuthClient.GetCertAuthorities(cf.Context, types.HostCA, false)
		if err != nil {
			return trace.Wrap(err)
		}
		key.TrustedCerts = auth.AuthoritiesToTrustedCerts(authorities)
		// If we're in multiplexed mode get SNI name for kube from single multiplexed proxy addr
		kubeTLSServerName := ""
		if tc.TLSRoutingEnabled {
			log.Debug("Using Proxy SNI for kube TLS server name")
			kubeHost, _ := tc.KubeProxyHostPort()
			kubeTLSServerName = client.GetKubeTLSServerName(kubeHost)
		}
		filesWritten, err := identityfile.Write(cf.Context, identityfile.WriteConfig{
			OutputPath:           cf.IdentityFileOut,
			Key:                  key,
			Format:               cf.IdentityFormat,
			KubeProxyAddr:        tc.KubeClusterAddr(),
			OverwriteDestination: cf.IdentityOverwrite,
			KubeStoreAllCAs:      tc.LoadAllCAs,
			KubeTLSServerName:    kubeTLSServerName,
			KubeClusterName:      tc.KubernetesCluster,
		})
		if err != nil {
			return trace.Wrap(err)
		}
		fmt.Printf("\nThe certificate has been written to %s\n", strings.Join(filesWritten, ","))
		return nil
	}

	// Attempt device login. This activates a fresh key if successful.
	// We do not save the resulting in the identity file above on purpose, as this
	// certificate is bound to the present device.
	if err := tc.AttemptDeviceLogin(cf.Context, key, rootAuthClient); err != nil {
		return trace.Wrap(err)
	}

	// If the proxy is advertising that it supports Kubernetes, update kubeconfig.
	if tc.KubeProxyAddr != "" {
		if err := updateKubeConfigOnLogin(cf, tc); err != nil {
			return trace.Wrap(err)
		}
	}

	// Regular login without -i flag.
	if err := tc.SaveProfile(true); err != nil {
		return trace.Wrap(err)
	}

	if autoRequest && cf.DesiredRoles == "" && cf.RequestID == "" {
		capabilities, err := rootAuthClient.GetAccessCapabilities(cf.Context, types.AccessCapabilitiesRequest{
			User: cf.Username,
		})
		if err != nil {
			logoutErr := tc.Logout()
			return trace.NewAggregate(err, logoutErr)
		}
		if capabilities.RequireReason && cf.RequestReason == "" {
			msg := "--request-reason must be specified"
			if capabilities.RequestPrompt != "" {
				msg = msg + ", prompt=" + capabilities.RequestPrompt
			}
			err := trace.BadParameter(msg)
			logoutErr := tc.Logout()
			return trace.NewAggregate(err, logoutErr)
		}
		if capabilities.AutoRequest {
			cf.DesiredRoles = "*"
		}
	}

	if cf.DesiredRoles != "" || cf.RequestID != "" {
		fmt.Println("") // visually separate access request output
		if err := executeAccessRequest(cf, tc); err != nil {
			logoutErr := tc.Logout()
			return trace.NewAggregate(err, logoutErr)
		}
	}

	// Update the command line flag for the proxy to make sure any advertised
	// settings are picked up.
	webProxyHost, _ := tc.WebProxyHostPort()
	cf.Proxy = webProxyHost

	profile, profiles, err = cf.FullProfileStatus()
	if err != nil {
		return trace.Wrap(err)
	}

	// Print status to show information of the logged in user.
	if err := printLoginInformation(cf, profile, profiles, cf.getAccessListsToReview(tc)); err != nil {
		return trace.Wrap(err)
	}

	// NOTE: we currently print all alerts that are marked as `on-login`, because we
	// don't use the alert API very heavily. If we start to make more use of it, we
	// could probably add a separate `tsh alerts ls` command, and truncate the list
	// with a message like "run 'tsh alerts ls' to view N additional alerts".
	if err := common.ShowClusterAlerts(cf.Context, clusterClient.CurrentCluster(), os.Stderr, map[string]string{
		types.AlertOnLogin: "yes",
	}, types.AlertSeverity_LOW); err != nil {
		log.WithError(err).Warn("Failed to display cluster alerts.")
	}

	return nil
}

// onLogout deletes a "session certificate" from ~/.tsh for a given proxy
func onLogout(cf *CLIConf) error {
	// Extract all clusters the user is currently logged into.
	active, available, err := cf.FullProfileStatus()
	if err != nil && !trace.IsCompareFailed(err) {
		if trace.IsNotFound(err) {
			fmt.Printf("All users logged out.\n")
			return nil
		} else if trace.IsAccessDenied(err) {
			fmt.Printf("%v: Logged in user does not have the correct permissions\n", err)
			return nil
		}
		return trace.Wrap(err)
	}
	profiles := append([]*client.ProfileStatus{}, available...)
	if active != nil {
		profiles = append(profiles, active)
	}

	// Extract the proxy name.
	proxyHost, _, err := net.SplitHostPort(cf.Proxy)
	if err != nil {
		proxyHost = cf.Proxy
	}

	switch {
	// Proxy and username for key to remove.
	case proxyHost != "" && cf.Username != "":
		tc, err := makeClient(cf)
		if err != nil {
			return trace.Wrap(err)
		}

		// Load profile for the requested proxy/user.
		profile, err := tc.ProfileStatus()
		if err != nil && !trace.IsNotFound(err) && !trace.IsCompareFailed(err) {
			return trace.Wrap(err)
		}

		// Log out user from the databases.
		if profile != nil {
			for _, db := range profile.Databases {
				log.Debugf("Logging %v out of database %v.", profile.Name, db)
				err = dbprofile.Delete(tc, db)
				if err != nil {
					return trace.Wrap(err)
				}
			}
		}

		// Remove keys for this user from disk and running agent.
		err = tc.Logout()
		if err != nil {
			if trace.IsNotFound(err) {
				fmt.Printf("User %v already logged out from %v.\n", cf.Username, proxyHost)
				return trace.Wrap(&common.ExitCodeError{Code: 1})
			}
			return trace.Wrap(err)
		}

		// Remove Teleport related entries from kubeconfig.
		log.Debugf("Removing Teleport related entries with server '%v' from kubeconfig.", tc.KubeClusterAddr())
		err = kubeconfig.RemoveByServerAddr("", tc.KubeClusterAddr())
		if err != nil {
			return trace.Wrap(err)
		}

		fmt.Printf("Logged out %v from %v.\n", cf.Username, proxyHost)
	// Remove all keys.
	case proxyHost == "" && cf.Username == "":
		tc, err := makeClient(cf)
		if err != nil {
			return trace.Wrap(err)
		}

		log.Debugf("Removing Teleport related entries with server '%v' from kubeconfig.", tc.KubeClusterAddr())
		if err = kubeconfig.RemoveByServerAddr("", tc.KubeClusterAddr()); err != nil {
			return trace.Wrap(err)
		}

		// Remove Teleport related entries from kubeconfig for all clusters.
		for _, profile := range profiles {
			log.Debugf("Removing Teleport related entries for cluster '%v' from kubeconfig.", profile.Cluster)
			err = kubeconfig.RemoveByClusterName("", profile.Cluster)
			if err != nil {
				return trace.Wrap(err)
			}
		}

		// Remove all database access related profiles as well such as Postgres
		// connection service file.
		for _, profile := range profiles {
			for _, db := range profile.Databases {
				log.Debugf("Logging %v out of database %v.", profile.Name, db)
				err = dbprofile.Delete(tc, db)
				if err != nil {
					return trace.Wrap(err)
				}
			}
		}

		// Remove all keys from disk and the running agent.
		err = tc.LogoutAll()
		if err != nil {
			return trace.Wrap(err)
		}

		fmt.Printf("Logged out all users from all proxies.\n")
	default:
		fmt.Printf("Specify --proxy and --user to remove keys for specific user ")
		fmt.Printf("from a proxy or neither to log out all users from all proxies.\n")
	}
	return nil
}

// onListNodes executes 'tsh ls' command.
func onListNodes(cf *CLIConf) error {
	if cf.ListAll {
		return trace.Wrap(listNodesAllClusters(cf))
	}

	tc, err := makeClient(cf)
	if err != nil {
		return trace.Wrap(err)
	}

	tc.AllowHeadless = true

	// Get list of all nodes in backend and sort by "Node Name".
	var nodes []types.Server
	err = client.RetryWithRelogin(cf.Context, tc, func() error {
		nodes, err = tc.ListNodesWithFilters(cf.Context)
		return err
	})
	if err != nil {
		return trace.Wrap(err)
	}
	sort.Slice(nodes, func(i, j int) bool {
		return nodes[i].GetHostname() < nodes[j].GetHostname()
	})

	if err := printNodes(nodes, cf); err != nil {
		return trace.Wrap(err)
	}

	return nil
}

// clusterClient is a client for a particular cluster
type clusterClient struct {
	name            string
	connectionError error
	proxy           *client.ProxyClient
	profile         *client.ProfileStatus
	req             proto.ListResourcesRequest
}

func (c *clusterClient) Close() error {
	if c.connectionError != nil {
		return nil
	}

	return c.proxy.Close()
}

// getClusterClients establishes a ProxyClient to every cluster
// that the user has valid credentials for
func getClusterClients(cf *CLIConf, resource string) ([]*clusterClient, error) {
	tracer := cf.TracingProvider.Tracer(teleport.ComponentTSH)

	// mu guards access to clusters
	var (
		mu       sync.Mutex
		clusters []*clusterClient
	)

	err := forEachProfileParallel(cf, func(ctx context.Context, tc *client.TeleportClient, profile *client.ProfileStatus) error {
		ctx, span := tracer.Start(
			ctx,
			"getClusterClient",
			oteltrace.WithAttributes(attribute.String("cluster", profile.Cluster)),
		)
		defer span.End()

		logger := log.WithField("cluster", profile.Cluster)

		logger.Debug("Creating client...")
		//nolint:staticcheck // SA1019. TODO(tross) update to use ClusterClient
		proxy, err := tc.ConnectToProxy(ctx)
		if err != nil {
			// log error and return nil so that results may still be retrieved
			// for other clusters.
			logger.Errorf("Failed connecting to proxy: %v", err)

			mu.Lock()
			clusters = append(clusters, &clusterClient{
				name:            profile.Cluster,
				connectionError: trace.ConnectionProblem(err, "failed to connect to cluster %s: %v", profile.Cluster, err),
			})
			mu.Unlock()
			return nil
		}

		sites, err := proxy.GetSites(ctx)
		if err != nil {
			// log error and create a site for the proxy we were able to
			// connect to so that results are still retrieved.
			logger.Errorf("Failed to lookup leaf clusters: %v", err)
			sites = []types.Site{{Name: profile.Cluster}}
		}

		localClusters := make([]*clusterClient, 0, len(sites))
		for _, site := range sites {
			localClusters = append(localClusters, &clusterClient{
				proxy:   proxy,
				profile: profile,
				name:    site.Name,
				req:     *tc.ResourceFilter(resource),
			})
		}

		mu.Lock()
		clusters = append(clusters, localClusters...)
		mu.Unlock()

		return nil
	})

	return clusters, trace.Wrap(err)
}

type nodeListing struct {
	Proxy   string       `json:"proxy"`
	Cluster string       `json:"cluster"`
	Node    types.Server `json:"node"`
}

type nodeListings []nodeListing

func (l nodeListings) Len() int {
	return len(l)
}

func (l nodeListings) Less(i, j int) bool {
	if l[i].Proxy != l[j].Proxy {
		return l[i].Proxy < l[j].Proxy
	}
	if l[i].Cluster != l[j].Cluster {
		return l[i].Cluster < l[j].Cluster
	}
	return l[i].Node.GetHostname() < l[j].Node.GetHostname()
}

func (l nodeListings) Swap(i, j int) {
	l[i], l[j] = l[j], l[i]
}

func listNodesAllClusters(cf *CLIConf) error {
	tracer := cf.TracingProvider.Tracer(teleport.ComponentTSH)
	clusters, err := getClusterClients(cf, types.KindNode)
	if err != nil {
		return trace.Wrap(err)
	}

	defer func() {
		// close all clients
		for _, cluster := range clusters {
			_ = cluster.Close()
		}
	}()

	// Fetch node listings for all clusters in parallel with an upper limit
	group, groupCtx := errgroup.WithContext(cf.Context)
	group.SetLimit(10)

	var (
		mu       sync.Mutex
		listings nodeListings
		errors   []error
	)

	for _, cluster := range clusters {
		cluster := cluster
		if cluster.connectionError != nil {
			mu.Lock()
			errors = append(errors, cluster.connectionError)
			mu.Unlock()
			continue
		}

		group.Go(func() error {
			ctx, span := tracer.Start(
				groupCtx,
				"ListNodes",
				oteltrace.WithAttributes(attribute.String("cluster", cluster.name)))
			defer span.End()

			logger := log.WithField("cluster", cluster.name)
			nodes, err := cluster.proxy.FindNodesByFiltersForCluster(ctx, &cluster.req, cluster.name)
			if err != nil {
				logger.Errorf("Failed to get nodes: %v.", err)

				mu.Lock()
				errors = append(errors, trace.ConnectionProblem(err, "failed to list nodes for cluster %s: %v", cluster.name, err))
				mu.Unlock()
				return nil
			}

			localListings := make(nodeListings, 0, len(nodes))
			for _, node := range nodes {
				localListings = append(localListings, nodeListing{
					Proxy:   cluster.profile.ProxyURL.Host,
					Cluster: cluster.name,
					Node:    node,
				})
			}
			mu.Lock()
			listings = append(listings, localListings...)
			mu.Unlock()

			return nil
		})
	}

	// wait for all nodes to be retrieved
	if err := group.Wait(); err != nil {
		return trace.Wrap(err)
	}

	if len(listings) == 0 && len(errors) > 0 {
		return trace.NewAggregate(errors...)
	}

	sort.Sort(listings)

	format := strings.ToLower(cf.Format)
	switch format {
	case teleport.Text, "":
		if err := printNodesWithClusters(listings, cf.Verbose, cf.Stdout()); err != nil {
			return trace.Wrap(err)
		}
	case teleport.JSON, teleport.YAML:
		out, err := serializeNodesWithClusters(listings, format)
		if err != nil {
			return trace.Wrap(err)
		}

		if _, err := fmt.Fprintln(cf.Stdout(), out); err != nil {
			return trace.Wrap(err)
		}
	default:
		return trace.BadParameter("unsupported format %q", format)
	}

	// Sometimes a user won't see any nodes because they're missing principals.
	if len(listings) == 0 {
		if _, err := fmt.Fprintln(cf.Stderr(), emptyNodesFooter); err != nil {
			return trace.Wrap(err)
		}
	}

	return trace.NewAggregate(errors...)
}

func printNodesWithClusters(nodes []nodeListing, verbose bool, output io.Writer) error {
	var rows [][]string
	for _, n := range nodes {
		rows = append(rows, getNodeRow(n.Proxy, n.Cluster, n.Node, verbose))
	}
	var t asciitable.Table
	if verbose {
		t = asciitable.MakeTable([]string{"Proxy", "Cluster", "Node Name", "Node ID", "Address", "Labels"}, rows...)
	} else {
		t = asciitable.MakeTableWithTruncatedColumn([]string{"Proxy", "Cluster", "Node Name", "Address", "Labels"}, rows, "Labels")
	}
	if _, err := fmt.Fprintln(output, t.AsBuffer().String()); err != nil {
		return trace.Wrap(err)
	}
	return nil
}

func serializeNodesWithClusters(nodes []nodeListing, format string) (string, error) {
	var out []byte
	var err error
	if format == teleport.JSON {
		out, err = utils.FastMarshalIndent(nodes, "", "  ")
	} else {
		out, err = yaml.Marshal(nodes)
	}
	return string(out), trace.Wrap(err)
}

func getAccessRequest(ctx context.Context, tc *client.TeleportClient, requestID, username string) (types.AccessRequest, error) {
	var req types.AccessRequest
	err := tc.WithRootClusterClient(ctx, func(clt auth.ClientI) error {
		reqs, err := clt.GetAccessRequests(ctx, types.AccessRequestFilter{
			ID:   requestID,
			User: username,
		})
		if err != nil {
			return trace.Wrap(err)
		}
		if len(reqs) != 1 {
			return trace.BadParameter(`invalid access request "%v"`, requestID)
		}
		req = reqs[0]
		return nil
	})
	return req, trace.Wrap(err)
}

func createAccessRequest(cf *CLIConf) (types.AccessRequest, error) {
	roles := utils.SplitIdentifiers(cf.DesiredRoles)
	reviewers := utils.SplitIdentifiers(cf.SuggestedReviewers)
	requestedResourceIDs, err := types.ResourceIDsFromStrings(cf.RequestedResourceIDs)
	if err != nil {
		return nil, trace.Wrap(err)
	}
	req, err := services.NewAccessRequestWithResources(cf.Username, roles, requestedResourceIDs)
	if err != nil {
		return nil, trace.Wrap(err)
	}
	req.SetRequestReason(cf.RequestReason)
	req.SetSuggestedReviewers(reviewers)

	// Only set RequestTTL and SessionTTL if values are greater than zero.
	// Otherwise, leave defaults, and the server will take the zero values and
	// transform them into default expirations accordingly.
	if cf.RequestTTL > 0 {
		req.SetExpiry(time.Now().UTC().Add(cf.RequestTTL))
	}
	if cf.SessionTTL > 0 {
		req.SetAccessExpiry(time.Now().UTC().Add(cf.SessionTTL))
	}
	if cf.MaxDuration > 0 {
		// Time will be relative to the approval time instead of the request time.
		req.SetMaxDuration(time.Now().UTC().Add(cf.MaxDuration))
	}

	if cf.AssumeStartTimeRaw != "" {
		assumeStartTime, err := time.Parse(time.RFC3339, cf.AssumeStartTimeRaw)
		if err != nil {
			return nil, trace.BadParameter("parsing assume-start-time (required format RFC3339 e.g 2023-12-12T23:20:50.52Z): %v", err)
		}

		req.SetAssumeStartTime(assumeStartTime)
	}

	return req, nil
}

func executeAccessRequest(cf *CLIConf, tc *client.TeleportClient) error {
	if cf.DesiredRoles == "" && cf.RequestID == "" && len(cf.RequestedResourceIDs) == 0 {
		return trace.BadParameter("at least one role or resource or a request ID must be specified")
	}
	if cf.RequestTTL < 0 {
		return trace.BadParameter("request TTL value must be greater than zero")
	}
	if cf.SessionTTL < 0 {
		return trace.BadParameter("session TTL value must be greater than zero")
	}
	if cf.Username == "" {
		cf.Username = tc.Username
	}

	var req types.AccessRequest
	var err error
	if cf.RequestID != "" {
		// This access request already exists, fetch it.
		req, err = getAccessRequest(cf.Context, tc, cf.RequestID, cf.Username)
		if err != nil {
			return trace.Wrap(err)
		}
		// If the request isn't pending, handle resolution
		if !req.GetState().IsPending() {
			err := onRequestResolution(cf, tc, req)
			return trace.Wrap(err)
		}
		fmt.Fprint(os.Stdout, "Request pending...\n")
	} else {
		// This is a new access request, create it. This just creates the local
		// object, it is not yet sent to the backend.
		req, err = createAccessRequest(cf)
		if err != nil {
			return trace.Wrap(err)
		}
	}

	// Upsert request if it doesn't already exist.
	if cf.RequestID == "" {
		fmt.Fprint(os.Stdout, "Creating request...\n")
		// always create access request against the root cluster
		if err := tc.WithRootClusterClient(cf.Context, func(clt auth.ClientI) error {
			req, err = clt.CreateAccessRequestV2(cf.Context, req)
			return trace.Wrap(err)
		}); err != nil {
			return trace.Wrap(err)
		}
		cf.RequestID = req.GetName()
	}

	onRequestShow(cf)
	fmt.Println("")

	// Don't wait for request to get resolved, just print out request info.
	if cf.NoWait {
		return nil
	}

	// Wait for the request to be resolved.
	fmt.Fprintf(os.Stdout, "Waiting for request approval...\n")

	var resolvedReq types.AccessRequest
	if err := tc.WithRootClusterClient(cf.Context, func(clt auth.ClientI) error {
		resolvedReq, err = awaitRequestResolution(cf.Context, clt, req)
		return trace.Wrap(err)
	}); err != nil {
		return trace.Wrap(err)
	}

	// Handle resolution and update client certs if approved.
	return trace.Wrap(onRequestResolution(cf, tc, resolvedReq))
}

func printNodes(nodes []types.Server, conf *CLIConf) error {
	format := strings.ToLower(conf.Format)
	switch format {
	case teleport.Text, "":
		if err := printNodesAsText(conf.Stdout(), nodes, conf.Verbose); err != nil {
			return trace.Wrap(err)
		}
	case teleport.JSON, teleport.YAML:
		out, err := serializeNodes(nodes, format)
		if err != nil {
			return trace.Wrap(err)
		}
		if _, err := fmt.Fprintln(conf.Stdout(), out); err != nil {
			return trace.Wrap(err)
		}
	case teleport.Names:
		for _, n := range nodes {
			if _, err := fmt.Fprintln(conf.Stdout(), n.GetHostname()); err != nil {
				return trace.Wrap(err)
			}
		}
	default:
		return trace.BadParameter("unsupported format %q", format)
	}

	// Sometimes a user won't see any nodes because they're missing principals.
	if len(nodes) == 0 {
		if _, err := fmt.Fprintln(conf.Stderr(), emptyNodesFooter); err != nil {
			return trace.Wrap(err)
		}
	}

	return nil
}

func serializeNodes(nodes []types.Server, format string) (string, error) {
	if nodes == nil {
		nodes = []types.Server{}
	}
	var out []byte
	var err error
	if format == teleport.JSON {
		out, err = utils.FastMarshalIndent(nodes, "", "  ")
	} else {
		out, err = yaml.Marshal(nodes)
	}
	return string(out), trace.Wrap(err)
}

func getNodeRow(proxy, cluster string, node types.Server, verbose bool) []string {
	// Reusable function to get addr or tunnel for each node
	getAddr := func(n types.Server) string {
		if n.GetUseTunnel() {
			return "⟵ Tunnel"
		}
		return n.GetAddr()
	}

	row := make([]string, 0)
	if proxy != "" && cluster != "" {
		row = append(row, proxy, cluster)
	}

	labels := common.FormatLabels(node.GetAllLabels(), verbose)
	if verbose {
		row = append(row, node.GetHostname(), node.GetName(), getAddr(node), labels)
	} else {
		row = append(row, node.GetHostname(), getAddr(node), labels)
	}
	return row
}

func printNodesAsText[T types.Server](output io.Writer, nodes []T, verbose bool) error {
	var rows [][]string
	for _, n := range nodes {
		rows = append(rows, getNodeRow("", "", n, verbose))
	}
	var t asciitable.Table
	switch verbose {
	// In verbose mode, print everything on a single line and include the Node
	// ID (UUID). Useful for machines that need to parse the output of "tsh ls".
	case true:
		t = asciitable.MakeTable([]string{"Node Name", "Node ID", "Address", "Labels"}, rows...)
	// In normal mode chunk the labels and print two per line and allow multiple
	// lines per node.
	case false:
		t = asciitable.MakeTableWithTruncatedColumn([]string{"Node Name", "Address", "Labels"}, rows, "Labels")
	}
	if _, err := fmt.Fprintln(output, t.AsBuffer().String()); err != nil {
		return trace.Wrap(err)
	}

	return nil
}

func showApps(apps []types.Application, active []tlsca.RouteToApp, format string, verbose bool) error {
	format = strings.ToLower(format)
	switch format {
	case teleport.Text, "":
		showAppsAsText(apps, active, verbose)
	case teleport.JSON, teleport.YAML:
		out, err := serializeApps(apps, format)
		if err != nil {
			return trace.Wrap(err)
		}
		fmt.Println(out)
	default:
		return trace.BadParameter("unsupported format %q", format)
	}
	return nil
}

func serializeApps(apps []types.Application, format string) (string, error) {
	if apps == nil {
		apps = []types.Application{}
	}
	var out []byte
	var err error
	if format == teleport.JSON {
		out, err = utils.FastMarshalIndent(apps, "", "  ")
	} else {
		out, err = yaml.Marshal(apps)
	}
	return string(out), trace.Wrap(err)
}

func getAppRow(proxy, cluster string, app types.Application, active []tlsca.RouteToApp, verbose bool) []string {
	var row []string
	if proxy != "" && cluster != "" {
		row = append(row, proxy, cluster)
	}

	name := app.GetName()
	for _, a := range active {
		if name == a.Name {
			name = fmt.Sprintf("> %v", name)
			break
		}
	}

	labels := common.FormatLabels(app.GetAllLabels(), verbose)
	if verbose {
		row = append(row, name, app.GetDescription(), app.GetProtocol(), app.GetPublicAddr(), app.GetURI(), labels)
	} else {
		row = append(row, name, app.GetDescription(), app.GetProtocol(), app.GetPublicAddr(), labels)
	}

	return row
}

func showAppsAsText(apps []types.Application, active []tlsca.RouteToApp, verbose bool) {
	var rows [][]string
	for _, app := range apps {
		rows = append(rows, getAppRow("", "", app, active, verbose))
	}
	// In verbose mode, print everything on a single line and include host UUID.
	// In normal mode, chunk the labels, print two per line and allow multiple
	// lines per node.
	var t asciitable.Table
	if verbose {
		t = asciitable.MakeTable([]string{"Application", "Description", "Type", "Public Address", "URI", "Labels"}, rows...)
	} else {
		t = asciitable.MakeTableWithTruncatedColumn(
			[]string{"Application", "Description", "Type", "Public Address", "Labels"}, rows, "Labels")
	}
	fmt.Println(t.AsBuffer().String())
}

func showDatabases(cf *CLIConf, databases []types.Database, active []tlsca.RouteToDatabase, accessChecker services.AccessChecker) error {
	format := strings.ToLower(cf.Format)
	switch format {
	case teleport.Text, "":
		showDatabasesAsText(cf, cf.Stdout(), databases, active, accessChecker, cf.Verbose)
	case teleport.JSON, teleport.YAML:
		out, err := serializeDatabases(databases, cf.Format, accessChecker)
		if err != nil {
			return trace.Wrap(err)
		}
		fmt.Fprintln(cf.Stdout(), out)
	default:
		return trace.BadParameter("unsupported format %q", format)
	}
	return nil
}

func serializeDatabases(databases []types.Database, format string, accessChecker services.AccessChecker) (string, error) {
	if databases == nil {
		databases = []types.Database{}
	}

	printObj, err := getDatabasePrintObject(databases, accessChecker)
	if err != nil {
		return "", trace.Wrap(err)
	}

	var out []byte
	switch {
	case format == teleport.JSON:
		out, err = utils.FastMarshalIndent(printObj, "", "  ")
	default:
		out, err = yaml.Marshal(printObj)
	}
	return string(out), trace.Wrap(err)
}

func getDatabasePrintObject(databases []types.Database, accessChecker services.AccessChecker) (any, error) {
	if accessChecker == nil || len(accessChecker.RoleNames()) == 0 || len(databases) == 0 {
		return databases, nil
	}
	dbsWithUsers, err := getDatabasesWithUsers(databases, accessChecker)
	if err != nil {
		return nil, trace.Wrap(err)
	}
	return dbsWithUsers, nil
}

type dbUsers struct {
	Allowed []string `json:"allowed,omitempty"`
	Denied  []string `json:"denied,omitempty"`
}

type databaseWithUsers struct {
	// *DatabaseV3 is used instead of types.Database because we want the db fields marshaled to JSON inline.
	// An embedded interface (like types.Database) does not inline when marshaled to JSON.
	*types.DatabaseV3
	Users         *dbUsers `json:"users"`
	DatabaseRoles []string `json:"database_roles,omitempty"`
}

func getDBUsers(db types.Database, accessChecker services.AccessChecker) *dbUsers {
	users, err := accessChecker.EnumerateDatabaseUsers(db)
	if err != nil {
		log.Warnf("Failed to EnumerateDatabaseUsers for database %v: %v.", db.GetName(), err)
		return &dbUsers{}
	}
	var denied []string
	allowed := users.Allowed()
	if users.WildcardAllowed() {
		// start the list with *.
		allowed = append([]string{types.Wildcard}, allowed...)
		// only include denied users if the wildcard is allowed.
		denied = append(denied, users.Denied()...)
	}
	return &dbUsers{
		Allowed: allowed,
		Denied:  denied,
	}
}

func newDatabaseWithUsers(db types.Database, accessChecker services.AccessChecker) (*databaseWithUsers, error) {
	dbWithUsers := &databaseWithUsers{
		Users: getDBUsers(db, accessChecker),
	}
	switch db := db.(type) {
	case *types.DatabaseV3:
		dbWithUsers.DatabaseV3 = db
	default:
		return nil, trace.BadParameter("unrecognized database type %T", db)
	}

	if db.SupportsAutoUsers() && db.GetAdminUser().Name != "" {
		roles, err := accessChecker.CheckDatabaseRoles(db, nil)
		if err != nil {
			log.Warnf("Failed to CheckDatabaseRoles for database %v: %v.", db.GetName(), err)
		} else {
			dbWithUsers.DatabaseRoles = roles
		}
	}
	return dbWithUsers, nil
}

func getDatabasesWithUsers(databases types.Databases, accessChecker services.AccessChecker) ([]*databaseWithUsers, error) {
	var dbsWithUsers []*databaseWithUsers
	for _, db := range databases {
		dbWithUsers, err := newDatabaseWithUsers(db, accessChecker)
		if err != nil {
			return nil, trace.Wrap(err)
		}
		dbsWithUsers = append(dbsWithUsers, dbWithUsers)
	}
	return dbsWithUsers, nil
}

func serializeDatabasesAllClusters(dbListings []databaseListing, format string) (string, error) {
	if dbListings == nil {
		dbListings = []databaseListing{}
	}
	var out []byte
	var err error
	if format == teleport.JSON {
		out, err = utils.FastMarshalIndent(dbListings, "", "  ")
	} else {
		out, err = yaml.Marshal(dbListings)
	}
	return string(out), trace.Wrap(err)
}

func formatUsersForDB(database types.Database, accessChecker services.AccessChecker) (users string) {
	// may happen if fetching the role set failed for any reason.
	if accessChecker == nil {
		return "(unknown)"
	}

	dbUsers := getDBUsers(database, accessChecker)
	if len(dbUsers.Allowed) == 0 {
		return "(none)"
	}

	// Add a note for auto-provisioned user.
	if database.SupportsAutoUsers() && database.GetAdminUser().Name != "" {
		autoUser, err := accessChecker.DatabaseAutoUserMode(database)
		if err != nil {
			log.Warnf("Failed to get DatabaseAutoUserMode for database %v: %v.", database.GetName(), err)
		} else if autoUser.IsEnabled() {
			defer func() {
				users = users + " (Auto-provisioned)"
			}()
		}
	}

	if len(dbUsers.Denied) == 0 {
		return fmt.Sprintf("%v", dbUsers.Allowed)
	}
	return fmt.Sprintf("%v, except: %v", dbUsers.Allowed, dbUsers.Denied)
}

// TODO(greedy52) more refactoring on db printing and move them to db_print.go.

func getDatabaseRow(proxy, cluster, clusterFlag string, database types.Database, active []tlsca.RouteToDatabase, accessChecker services.AccessChecker, verbose bool) databaseTableRow {
	displayName := common.FormatResourceName(database, verbose)
	var connect string
	for _, a := range active {
		if a.ServiceName == database.GetName() {
			// format the db name with the display name
			displayName = formatActiveDB(a, displayName)
			// then revert it for connect string
			switch a.Protocol {
			case defaults.ProtocolDynamoDB:
				// DynamoDB does not support "tsh db connect", so print the proxy command instead.
				connect = formatDatabaseProxyCommand(clusterFlag, a)
			default:
				connect = formatDatabaseConnectCommand(clusterFlag, a)
			}
			break
		}
	}

	return databaseTableRow{
		Proxy:         proxy,
		Cluster:       cluster,
		DisplayName:   displayName,
		Description:   database.GetDescription(),
		Protocol:      database.GetProtocol(),
		Type:          database.GetType(),
		URI:           database.GetURI(),
		AllowedUsers:  formatUsersForDB(database, accessChecker),
		DatabaseRoles: formatDatabaseRolesForDB(database, accessChecker),
		Labels:        common.FormatLabels(database.GetAllLabels(), verbose),
		Connect:       connect,
	}
}

func showDatabasesAsText(cf *CLIConf, w io.Writer, databases []types.Database, active []tlsca.RouteToDatabase, accessChecker services.AccessChecker, verbose bool) {
	var rows []databaseTableRow
	for _, database := range databases {
		rows = append(rows, getDatabaseRow("", "",
			cf.SiteName,
			database,
			active,
			accessChecker,
			verbose))
	}
	printDatabaseTable(printDatabaseTableConfig{
		writer:  w,
		rows:    rows,
		verbose: verbose,
	})
}

func printDatabasesWithClusters(cf *CLIConf, dbListings []databaseListing, active []tlsca.RouteToDatabase) {
	var rows []databaseTableRow
	for _, listing := range dbListings {
		rows = append(rows, getDatabaseRow(
			listing.Proxy,
			listing.Cluster,
			cf.SiteName,
			listing.Database,
			active,
			listing.accessChecker,
			cf.Verbose))
	}
	printDatabaseTable(printDatabaseTableConfig{
		writer:              cf.Stdout(),
		rows:                rows,
		showProxyAndCluster: true,
		verbose:             cf.Verbose,
	})
}

func formatActiveDB(active tlsca.RouteToDatabase, displayName string) string {
	active.ServiceName = displayName

	var details []string
	if active.Username != "" {
		details = append(details, fmt.Sprintf("user: %s", active.Username))
	}
	if active.Database != "" {
		details = append(details, fmt.Sprintf("db: %s", active.Database))
	}
	if len(active.Roles) > 0 {
		details = append(details, fmt.Sprintf("roles: %v", active.Roles))
	}

	if len(details) == 0 {
		return fmt.Sprintf("> %v", active.ServiceName)
	}
	return fmt.Sprintf("> %v (%v)", active.ServiceName, strings.Join(details, ", "))
}

// onListClusters executes 'tsh clusters' command
func onListClusters(cf *CLIConf) error {
	tc, err := makeClient(cf)
	if err != nil {
		return trace.Wrap(err)
	}

	var rootClusterName string
	var leafClusters []types.RemoteCluster
	err = client.RetryWithRelogin(cf.Context, tc, func() error {
		clusterClient, err := tc.ConnectToCluster(cf.Context)
		if err != nil {
			return err
		}
		defer clusterClient.Close()

		rootClusterName = clusterClient.RootClusterName()

		rootAuthClient, err := clusterClient.ConnectToRootCluster(cf.Context)
		if err != nil {
			return trace.Wrap(err)
		}
		defer rootAuthClient.Close()

		leafClusters, err = rootAuthClient.GetRemoteClusters(cf.Context)
		return trace.Wrap(err)
	})
	if err != nil {
		return trace.Wrap(err)
	}

	profile, err := cf.ProfileStatus()
	if err != nil {
		return trace.Wrap(err)
	}
	isSelected := func(clusterName string) bool {
		return profile != nil && clusterName == profile.Cluster
	}
	showSelected := func(clusterName string) string {
		if isSelected(clusterName) {
			return "*"
		}
		return ""
	}

	format := strings.ToLower(cf.Format)
	switch format {
	case teleport.Text, "":
		header := []string{"Cluster Name", "Status", "Cluster Type", "Labels", "Selected"}
		rows := [][]string{
			{rootClusterName, teleport.RemoteClusterStatusOnline, "root", "", showSelected(rootClusterName)},
		}
		for _, cluster := range leafClusters {
			labels := common.FormatLabels(cluster.GetAllLabels(), cf.Verbose)
			rows = append(rows, []string{
				cluster.GetName(), cluster.GetConnectionStatus(), "leaf", labels, showSelected(cluster.GetName()),
			})
		}

		var t asciitable.Table
		switch {
		case cf.Quiet:
			t = asciitable.MakeHeadlessTable(4)
			for _, row := range rows {
				t.AddRow(row)
			}
		case cf.Verbose:
			t = asciitable.MakeTable(header, rows...)
		default:
			t = asciitable.MakeTableWithTruncatedColumn(header, rows, "Labels")
		}

		fmt.Println(t.AsBuffer().String())
	case teleport.JSON, teleport.YAML:
		rootClusterInfo := clusterInfo{
			ClusterName: rootClusterName,
			Status:      teleport.RemoteClusterStatusOnline,
			ClusterType: "root",
			Selected:    isSelected(rootClusterName),
		}
		leafClusterInfo := make([]clusterInfo, 0, len(leafClusters))
		for _, leaf := range leafClusters {
			leafClusterInfo = append(leafClusterInfo, clusterInfo{
				ClusterName: leaf.GetName(),
				Status:      leaf.GetConnectionStatus(),
				ClusterType: "leaf",
				Labels:      leaf.GetAllLabels(),
				Selected:    isSelected(leaf.GetName()),
			})
		}
		out, err := serializeClusters(rootClusterInfo, leafClusterInfo, format)
		if err != nil {
			return trace.Wrap(err)
		}
		fmt.Println(out)
	default:
		return trace.BadParameter("unsupported format %q", cf.Format)
	}
	return nil
}

func onListSessions(cf *CLIConf) error {
	tc, err := makeClient(cf)
	if err != nil {
		return trace.Wrap(err)
	}

	clt, err := tc.ConnectToCluster(cf.Context)
	if err != nil {
		return trace.Wrap(err)
	}
	defer clt.Close()

	sessions, err := clt.AuthClient.GetActiveSessionTrackers(cf.Context)
	if err != nil {
		return trace.Wrap(err)
	}

	kinds := map[string]types.SessionKind{
		"ssh":     types.SSHSessionKind,
		"db":      types.DatabaseSessionKind,
		"app":     types.AppSessionKind,
		"desktop": types.WindowsDesktopSessionKind,
		"k8s":     types.KubernetesSessionKind,
		// tsh commands often use "kube" to mean kubernetes,
		// so add an alias to make it more intuitive
		"kube": types.KubernetesSessionKind,
	}

	var filter []types.SessionKind
	for _, k := range cf.SessionKinds {
		filter = append(filter, kinds[k])
	}
	sessions = sortAndFilterSessions(sessions, filter)
	return trace.Wrap(serializeSessions(sessions, strings.ToLower(cf.Format), cf.Stdout()))
}

func sortAndFilterSessions(sessions []types.SessionTracker, kinds []types.SessionKind) []types.SessionTracker {
	filtered := slices.DeleteFunc(sessions, func(st types.SessionTracker) bool {
		return !slices.Contains(kinds, st.GetSessionKind()) ||
			(st.GetState() != types.SessionState_SessionStateRunning &&
				st.GetState() != types.SessionState_SessionStatePending)
	})
	sort.Slice(filtered, func(i, j int) bool {
		return filtered[i].GetCreated().Before(filtered[j].GetCreated())
	})
	return filtered
}

func serializeSessions(sessions []types.SessionTracker, format string, w io.Writer) error {
	switch format {
	case teleport.Text, "":
		printSessions(w, sessions)
	case teleport.JSON:
		out, err := utils.FastMarshalIndent(sessions, "", "  ")
		if err != nil {
			return trace.Wrap(err)
		}
		fmt.Fprintln(w, string(out))
	case teleport.YAML:
		out, err := yaml.Marshal(sessions)
		if err != nil {
			return trace.Wrap(err)
		}
		fmt.Fprintln(w, string(out))
	default:
		return trace.BadParameter("unsupported format %q", format)
	}
	return nil
}

func printSessions(output io.Writer, sessions []types.SessionTracker) {
	table := asciitable.MakeTable([]string{"ID", "Kind", "Created", "Hostname", "Address", "Login", "Command"})
	for _, s := range sessions {
		table.AddRow([]string{
			s.GetSessionID(),
			string(s.GetSessionKind()),
			s.GetCreated().Format(time.RFC3339),
			s.GetHostname(),
			s.GetAddress(),
			s.GetLogin(),
			strings.Join(s.GetCommand(), " "),
		})
	}

	tableOutput := table.AsBuffer().String()
	fmt.Fprintln(output, tableOutput)
}

type clusterInfo struct {
	ClusterName string            `json:"cluster_name"`
	Status      string            `json:"status"`
	ClusterType string            `json:"cluster_type"`
	Labels      map[string]string `json:"labels"`
	Selected    bool              `json:"selected"`
}

func serializeClusters(rootCluster clusterInfo, leafClusters []clusterInfo, format string) (string, error) {
	clusters := []clusterInfo{rootCluster}
	clusters = append(clusters, leafClusters...)
	var out []byte
	var err error
	if format == teleport.JSON {
		out, err = utils.FastMarshalIndent(clusters, "", "  ")
	} else {
		out, err = yaml.Marshal(clusters)
	}
	return string(out), trace.Wrap(err)
}

// accessRequestForSSH attempts to create a resource access request for the case
// where "tsh ssh" was attempted and access was denied
func accessRequestForSSH(ctx context.Context, _ *CLIConf, tc *client.TeleportClient) (types.AccessRequest, error) {
	if tc.Host == "" {
		return nil, trace.BadParameter("no host specified")
	}
	clt, err := tc.ConnectToCluster(ctx)
	if err != nil {
		return nil, trace.Wrap(err)
	}
	defer clt.Close()

	rsp, err := clt.AuthClient.GetSSHTargets(ctx, &proto.GetSSHTargetsRequest{
		Host: tc.Host,
		Port: strconv.Itoa(tc.HostPort),
	})
	if err != nil {
		return nil, trace.Wrap(err)
	}

	if len(rsp.Servers) > 1 {
		// Ambiguous hostname matches should have been handled by onSSH and
		// would not make it here, this is a sanity check. Ambiguous host ID
		// matches should be impossible.
		return nil, trace.NotFound("hostname %q is ambiguous and matches multiple nodes, unable to request access", tc.Host)
	}
	if len(rsp.Servers) == 0 {
		// Did not find any nodes by hostname or ID.
		return nil, trace.NotFound("node %q not found, unable to request access", tc.Host)
	}

	// At this point we have exactly 1 node.
	node := rsp.Servers[0]
	requestResourceIDs := []types.ResourceID{{
		ClusterName: tc.SiteName,
		Kind:        types.KindNode,
		Name:        node.GetName(),
	}}

	// Roles to request will be automatically determined on the backend.
	req, err := services.NewAccessRequestWithResources(tc.Username, nil /* roles */, requestResourceIDs)
	if err != nil {
		return nil, trace.Wrap(err)
	}
	req.SetLoginHint(tc.HostLogin)

	// Set the DryRun flag and send the request to auth for full validation. If
	// the user has no search_as_roles or is not allowed to SSH to the host with
	// the requested login, we will get an error here.
	req.SetDryRun(true)
	req.SetRequestReason("Dry run, this request will not be created. If you see this, there is a bug.")
	if err := tc.WithRootClusterClient(ctx, func(clt auth.ClientI) error {
		req, err = clt.CreateAccessRequestV2(ctx, req)
		return trace.Wrap(err)
	}); err != nil {
		return nil, trace.Wrap(err)
	}
	req.SetDryRun(false)
	req.SetRequestReason("")

	return req, nil
}

func retryWithAccessRequest(
	cf *CLIConf,
	tc *client.TeleportClient,
	fn func() error,
	onAccessRequestCreator func(ctx context.Context, cf *CLIConf, tc *client.TeleportClient) (types.AccessRequest, error),
	resource string,
) error {
	origErr := fn()
	if cf.disableAccessRequest || !trace.IsAccessDenied(origErr) {
		// Return if --disable-access-request was specified.
		// Return the original error if it's not AccessDenied.
		// Quit now if we don't have a hostname.
		return trace.Wrap(origErr)
	}

	// Try to construct an access request for this resource.
	req, err := onAccessRequestCreator(cf.Context, cf, tc)
	if err != nil {
		// We can't request access to the resource or we couldn't query the ID. Log
		// a short debug message in case this is unexpected, but return the
		// original AccessDenied error from the ssh attempt which is likely to
		// be far more relevant to the user.
		log.Debugf("Not attempting to automatically request access, reason: %v", err)
		return trace.Wrap(origErr)
	}
	cf.RequestID = req.GetName()

	// Print and log the original AccessDenied error.
	fmt.Fprintln(os.Stderr, utils.UserMessageFromError(origErr))
	fmt.Fprintf(os.Stdout, "You do not currently have access to %q, attempting to request access.\n\n", resource)

	requestReason := cf.RequestReason
	if requestReason == "" {
		// Prompt for a request reason.
		requestReason, err = prompt.Input(cf.Context, os.Stdout, prompt.Stdin(), "Enter request reason")
		if err != nil {
			return trace.Wrap(err)
		}
	}
	req.SetRequestReason(requestReason)

	fmt.Fprint(os.Stdout, "Creating request...\n")
	// Always create access request against the root cluster.
	if err := tc.WithRootClusterClient(cf.Context, func(clt auth.ClientI) error {
		req, err = clt.CreateAccessRequestV2(cf.Context, req)
		return trace.Wrap(err)
	}); err != nil {
		return trace.Wrap(err)
	}

	if cf.Username == "" {
		cf.Username = tc.Username
	}
	// re-fetch the request to display it with roles populated.
	onRequestShow(cf)
	fmt.Println("")

	// Wait for the request to be resolved.
	fmt.Fprintf(os.Stdout, "Waiting for request approval...\n")
	var resolvedReq types.AccessRequest
	if err := tc.WithRootClusterClient(cf.Context, func(clt auth.ClientI) error {
		resolvedReq, err = awaitRequestResolution(cf.Context, clt, req)
		return trace.Wrap(err)
	}); err != nil {
		return trace.Wrap(err)
	}

	// Handle resolution and update client certs if approved.
	if err := onRequestResolution(cf, tc, resolvedReq); err != nil {
		return trace.Wrap(err)
	}

	// Retry now that request has been approved and certs updated.
	// Clear the original exit status.
	tc.ExitStatus = 0
	return trace.Wrap(fn())
}

func onSSHLatency(cf *CLIConf) error {
	tc, err := makeClient(cf)
	if err != nil {
		return trace.Wrap(err)
	}

	clt, err := tc.ConnectToCluster(cf.Context)
	if err != nil {
		return trace.Wrap(err)
	}
	defer clt.Close()

	// detect the common error when users use host:port address format
	_, port, err := net.SplitHostPort(tc.Host)
	// client has used host:port notation
	if err == nil {
		return trace.BadParameter("please use ssh subcommand with '--port=%v' flag instead of semicolon", port)
	}

	addr := net.JoinHostPort(tc.Host, strconv.Itoa(tc.HostPort))

	nodeClient, err := tc.ConnectToNode(
		cf.Context,
		clt,
		client.NodeDetails{Addr: addr, Namespace: tc.Namespace, Cluster: tc.SiteName},
		tc.Config.HostLogin,
	)
	if err != nil {
		tc.ExitStatus = 1
		return trace.Wrap(err)
	}
	defer nodeClient.Close()

	targetPinger, err := latency.NewSSHPinger(nodeClient.Client)
	if err != nil {
		return trace.Wrap(err)
	}

	return trace.Wrap(showLatency(cf.Context, clt.ProxyClient, targetPinger, "Proxy", tc.Host))
}

// onSSH executes 'tsh ssh' command
func onSSH(cf *CLIConf) error {
	tc, err := makeClient(cf)
	if err != nil {
		return trace.Wrap(err)
	}

	tc.AllowHeadless = true

	tc.Stdin = os.Stdin
	err = retryWithAccessRequest(cf, tc, func() error {
		err = client.RetryWithRelogin(cf.Context, tc, func() error {
			return tc.SSH(cf.Context, cf.RemoteCommand, cf.LocalExec)
		})
		if err != nil {
			if strings.Contains(utils.UserMessageFromError(err), teleport.NodeIsAmbiguous) {
				clt, err := tc.ConnectToCluster(cf.Context)
				if err != nil {
					return trace.Wrap(err)
				}
				rsp, err := clt.AuthClient.GetSSHTargets(cf.Context, &proto.GetSSHTargetsRequest{
					Host: tc.Host,
					Port: strconv.Itoa(tc.HostPort),
				})
				if err != nil {
					return trace.Wrap(err)
				}
				fmt.Fprintf(cf.Stderr(), "error: ambiguous host could match multiple nodes\n\n")
				printNodesAsText(cf.Stderr(), rsp.Servers, true)
				fmt.Fprintf(cf.Stderr(), "Hint: try addressing the node by unique id (ex: tsh ssh user@node-id)\n")
				fmt.Fprintf(cf.Stderr(), "Hint: use 'tsh ls -v' to list all nodes with their unique ids\n")
				fmt.Fprintf(cf.Stderr(), "\n")
				return trace.Wrap(&common.ExitCodeError{Code: 1})
			}
			return trace.Wrap(err)
		}
		return nil
	},
		accessRequestForSSH,
		fmt.Sprintf("%s@%s", tc.HostLogin, tc.Host),
	)
	// Exit with the same exit status as the failed command.
	if tc.ExitStatus != 0 {
		var exitErr *common.ExitCodeError
		if errors.As(err, &exitErr) {
			// Already have an exitCodeError, return that.
			return trace.Wrap(err)
		}
		if err != nil {
			// Print the error here so we don't lose it when returning the exitCodeError.
			fmt.Fprintln(tc.Stderr, utils.UserMessageFromError(err))
		}
		err = &common.ExitCodeError{Code: tc.ExitStatus}
		return trace.Wrap(err)
	}
	return trace.Wrap(err)
}

// onBenchmark executes benchmark
func onBenchmark(cf *CLIConf, suite benchmark.Suite) error {
	tc, err := makeClient(cf)
	if err != nil {
		return trace.Wrap(err)
	}
	cnf := benchmark.Config{
		MinimumWindow: cf.BenchDuration,
		Rate:          cf.BenchRate,
	}

	result, err := cnf.Benchmark(cf.Context, tc, suite)
	if err != nil {
		fmt.Fprintln(os.Stderr, utils.UserMessageFromError(err))
		return trace.Wrap(&common.ExitCodeError{Code: 255})
	}
	fmt.Fprintf(cf.Stdout(), "\n")
	fmt.Fprintf(cf.Stdout(), "* Requests originated: %v\n", result.RequestsOriginated)
	fmt.Fprintf(cf.Stdout(), "* Requests failed: %v\n", result.RequestsFailed)
	if result.LastError != nil {
		fmt.Fprintf(cf.Stdout(), "* Last error: %v\n", result.LastError)
	}
	fmt.Fprintf(cf.Stdout(), "\nHistogram\n\n")
	t := asciitable.MakeTable([]string{"Percentile", "Response Duration"})
	for _, quantile := range []float64{25, 50, 75, 90, 95, 99, 100} {
		t.AddRow([]string{
			fmt.Sprintf("%v", quantile),
			fmt.Sprintf("%v ms", result.Histogram.ValueAtQuantile(quantile)),
		})
	}
	if _, err := io.Copy(cf.Stdout(), t.AsBuffer()); err != nil {
		return trace.Wrap(err)
	}
	fmt.Fprintf(cf.Stdout(), "\n")
	if cf.BenchExport {
		path, err := benchmark.ExportLatencyProfile(cf.BenchExportPath, result.Histogram, cf.BenchTicks, cf.BenchValueScale)
		if err != nil {
			fmt.Fprintf(cf.Stderr(), "failed exporting latency profile: %s\n", utils.UserMessageFromError(err))
		} else {
			fmt.Fprintf(cf.Stdout(), "latency profile saved: %v\n", path)
		}
	}
	return nil
}

// onJoin executes 'ssh join' command
func onJoin(cf *CLIConf) error {
	// TODO(espadolini): figure out if connection resumption should be allowed
	// on join, and if so, for which participant modes
	cf.DisableSSHResumption = true
	if err := validateParticipantMode(types.SessionParticipantMode(cf.JoinMode)); err != nil {
		return trace.Wrap(err)
	}

	cf.NodeLogin = teleport.SSHSessionJoinPrincipal
	tc, err := makeClient(cf)
	if err != nil {
		return trace.Wrap(err)
	}
	sid, err := session.ParseID(cf.SessionID)
	if err != nil {
		return trace.BadParameter("'%v' is not a valid session ID (must be GUID)", cf.SessionID)
	}
	err = client.RetryWithRelogin(cf.Context, tc, func() error {
		return tc.Join(cf.Context, types.SessionParticipantMode(cf.JoinMode), cf.Namespace, *sid, nil)
	})
	if err != nil {
		return trace.Wrap(err)
	}
	return nil
}

// onSCP executes 'tsh scp' command
func onSCP(cf *CLIConf) error {
	tc, err := makeClient(cf)
	if err != nil {
		return trace.Wrap(err)
	}

	tc.AllowHeadless = true

	// allow the file transfer to be gracefully stopped if the user wishes
	ctx, cancel := signal.NotifyContext(cf.Context, os.Interrupt)
	cf.Context = ctx
	defer cancel()

	opts := sftp.Options{
		Recursive:     cf.RecursiveCopy,
		PreserveAttrs: cf.PreserveAttrs,
	}
	err = client.RetryWithRelogin(cf.Context, tc, func() error {
		return tc.SFTP(cf.Context, cf.CopySpec, int(cf.NodePort), opts, cf.Quiet)
	})
	// don't print context canceled errors to the user
	if err == nil || errors.Is(err, context.Canceled) {
		return nil
	}

	return trace.Wrap(err)
}

// makeClient takes the command-line configuration and constructs & returns
// a fully configured TeleportClient object
func makeClient(cf *CLIConf) (*client.TeleportClient, error) {
	tc, err := makeClientForProxy(cf, cf.Proxy)
	return tc, trace.Wrap(err)
}

// makeClient takes the command-line configuration and a proxy address and constructs & returns
// a fully configured TeleportClient object
func makeClientForProxy(cf *CLIConf, proxy string) (*client.TeleportClient, error) {
	c, err := loadClientConfigFromCLIConf(cf, proxy)
	if err != nil {
		return nil, trace.Wrap(err)
	}

	ctx, span := c.Tracer.Start(cf.Context, "makeClientForProxy/init")
	defer span.End()

	tc, err := client.NewClient(c)
	if err != nil {
		return nil, trace.Wrap(err)
	}

	// Load SSH key for the cluster indicated in the profile.
	// Handle gracefully if the profile is empty, the key cannot
	// be found, or the key isn't supported as an agent key.
	profile, profileError := c.GetProfile(c.ClientStore, proxy)
	if profileError == nil {
		if err := tc.LoadKeyForCluster(ctx, profile.SiteName); err != nil {
			if !trace.IsNotFound(err) && !trace.IsConnectionProblem(err) && !trace.IsCompareFailed(err) {
				return nil, trace.Wrap(err)
			}
			log.WithError(err).Infof("Could not load key for %s into the local agent.", cf.SiteName)
		}
	}

	// If we are missing client profile information, ping the webproxy
	// for proxy info and load it into the client config.
	if profileError != nil || profile.MissingClusterDetails {
		log.Debug("Pinging the proxy to fetch listening addresses for non-web ports.")
		_, err := tc.Ping(cf.Context)
		if err != nil {
			return nil, trace.Wrap(err)
		}

		// This is a placeholder profile created from limited cluster details.
		// Save missing cluster details gathererd during Ping.
		if profileError == nil && profile.MissingClusterDetails {
			if err := tc.SaveProfile(true); err != nil {
				return nil, trace.Wrap(err)
			}
		}
	}

	return tc, nil
}

func loadClientConfigFromCLIConf(cf *CLIConf, proxy string) (*client.Config, error) {
	if cf.TracingProvider == nil {
		cf.TracingProvider = tracing.NoopProvider()
		cf.tracer = cf.TracingProvider.Tracer(teleport.ComponentTSH)
	}

	ctx, span := cf.tracer.Start(cf.Context, "loadClientConfigFromCLIConf")
	defer span.End()

	// Parse OpenSSH style options.
	options, err := parseOptions(cf.Options)
	if err != nil {
		return nil, trace.Wrap(err)
	}

	// split login & host
	hostLogin := cf.NodeLogin
	hostUser := cf.UserHost
	var labels map[string]string
	if hostUser != "" {
		parts := strings.Split(hostUser, "@")
		partsLength := len(parts)
		if partsLength > 1 {
			hostLogin = strings.Join(parts[:partsLength-1], "@")
			hostUser = parts[partsLength-1]
		}
		// see if remote host is specified as a set of labels
		if strings.Contains(hostUser, "=") {
			labels, err = client.ParseLabelSpec(hostUser)
			if err != nil {
				return nil, trace.Wrap(err)
			}
		}
	} else if cf.CopySpec != nil {
		for _, location := range cf.CopySpec {
			// Extract username and host from "username@host:file/path"
			parts := strings.Split(location, ":")
			parts = strings.Split(parts[0], "@")
			partsLength := len(parts)
			if partsLength > 1 {
				hostLogin = strings.Join(parts[:partsLength-1], "@")
				hostUser = parts[partsLength-1]
				break
			}
		}
	}

	// explicitly passed --labels overrides user@labels positional arg form.
	if cf.Labels != "" {
		labels, err = client.ParseLabelSpec(cf.Labels)
		if err != nil {
			return nil, trace.Wrap(err)
		}
	}

	fPorts, err := client.ParsePortForwardSpec(cf.LocalForwardPorts)
	if err != nil {
		return nil, trace.Wrap(err)
	}

	dPorts, err := client.ParseDynamicPortForwardSpec(cf.DynamicForwardedPorts)
	if err != nil {
		return nil, trace.Wrap(err)
	}

	rPorts, err := client.ParsePortForwardSpec(cf.RemoteForwardPorts)
	if err != nil {
		return nil, trace.Wrap(err)
	}

	// 1: start with the defaults
	c := client.MakeDefaultConfig()

	c.DialOpts = append(c.DialOpts, metadata.WithUserAgentFromTeleportComponent(teleport.ComponentTSH))
	c.Tracer = cf.tracer

	// Force the use of proxy template below.
	useProxyTemplate := strings.Contains(cf.ProxyJump, "{{proxy}}")
	if useProxyTemplate {
		// clear proxy jump so it can be overwritten below
		cf.ProxyJump = ""
	}

	c.Host = hostUser
	c.HostPort = int(cf.NodePort)

	// Host may be either %h or %h:%p depending on the command. Proxy
	// templates match on %h:%p, so we get the full host name here.
	fullHostName := c.Host
	if _, _, err := net.SplitHostPort(fullHostName); err != nil {
		fullHostName = net.JoinHostPort(c.Host, strconv.Itoa(c.HostPort))
	}

	// Check if this host has a matching proxy template.
	tProxy, tHost, tCluster, tMatched := cf.TSHConfig.ProxyTemplates.Apply(fullHostName)
	if !tMatched && useProxyTemplate {
		return nil, trace.BadParameter("proxy jump contains {{proxy}} variable but did not match any of the templates in tsh config")
	} else if tMatched {
		if tHost != "" {
			c.Host = tHost
			log.Debugf("Will connect to host %q according to proxy template.", tHost)

			if host, port, err := net.SplitHostPort(c.Host); err == nil {
				c.Host = host
				c.HostPort, err = strconv.Atoi(port)
				if err != nil {
					return nil, trace.Wrap(err)
				}
			}
		}

		// Don't overwrite proxy jump if explicitly provided
		if cf.ProxyJump == "" && tProxy != "" {
			cf.ProxyJump = tProxy
			log.Debugf("Will connect to proxy %q according to proxy template.", tProxy)
		}

		if tCluster != "" {
			cf.SiteName = tCluster
			log.Debugf("Will connect to cluster %q according to proxy template.", tCluster)
		}
	}

	// ProxyJump is an alias of Proxy flag
	if cf.ProxyJump != "" {
		hosts, err := utils.ParseProxyJump(cf.ProxyJump)
		if err != nil {
			return nil, trace.Wrap(err)
		}
		c.JumpHosts = hosts
	}

	// --headless is shorthand for --auth=headless
	if cf.Headless {
		if cf.AuthConnector != "" && cf.AuthConnector != constants.HeadlessConnector {
			return nil, trace.BadParameter("either --headless or --auth can be specified, not both")
		}
		cf.AuthConnector = constants.HeadlessConnector
	}

	if cf.AuthConnector == constants.HeadlessConnector {
		// When using Headless, check for missing proxy/user/cluster values from the teleport session env variables.
		if cf.Proxy == "" {
			cf.Proxy = os.Getenv(teleport.SSHSessionWebProxyAddr)
		}
		if cf.Username == "" {
			cf.Username = os.Getenv(teleport.SSHTeleportUser)
		}
		if cf.SiteName == "" {
			cf.SiteName = os.Getenv(teleport.SSHTeleportClusterName)
		}

		// When using Headless, user must be provided.
		if cf.Username == "" {
			return nil, trace.BadParameter("user must be provided for headless login")
		}
	}

	if err := tryLockMemory(cf); err != nil {
		return nil, trace.Wrap(err)
	}

	if cf.PIVSlot != "" {
		c.PIVSlot = keys.PIVSlot(cf.PIVSlot)
		if err = c.PIVSlot.Validate(); err != nil {
			return nil, trace.Wrap(err)
		}
	}

	c.ClientStore, err = initClientStore(cf, proxy)
	if err != nil {
		return nil, trace.Wrap(err)
	}

	// load profile. if no --proxy is given the currently active profile is used, otherwise
	// fetch profile for exact proxy we are trying to connect to.
	profileErr := c.LoadProfile(c.ClientStore, proxy)
	if profileErr != nil && !trace.IsNotFound(profileErr) {
		fmt.Printf("WARNING: Failed to load tsh profile for %q: %v\n", proxy, profileErr)
	}

	// 3: override with the CLI flags
	if cf.Namespace != "" {
		c.Namespace = cf.Namespace
	}
	if cf.Username != "" {
		c.Username = cf.Username
	}
	c.ExplicitUsername = cf.ExplicitUsername
	// if proxy is set, and proxy is not equal to profile's
	// loaded addresses, override the values
	if err := setClientWebProxyAddr(ctx, cf, c); err != nil {
		return nil, trace.Wrap(err)
	}

	if c.ExtraProxyHeaders == nil {
		c.ExtraProxyHeaders = map[string]string{}
	}
	for _, proxyHeaders := range cf.TSHConfig.ExtraHeaders {
		proxyGlob := utils.GlobToRegexp(proxyHeaders.Proxy)
		proxyRegexp, err := regexp.Compile(proxyGlob)
		if err != nil {
			return nil, trace.Wrap(err, "invalid proxy glob %q in tsh configuration file", proxyGlob)
		}
		if proxyRegexp.MatchString(c.WebProxyAddr) {
			maps.Copy(c.ExtraProxyHeaders, proxyHeaders.Headers)
		}
	}

	if len(fPorts) > 0 {
		c.LocalForwardPorts = fPorts
	}
	if len(dPorts) > 0 {
		c.DynamicForwardedPorts = dPorts
	}
	if len(rPorts) > 0 {
		c.RemoteForwardPorts = rPorts
	}
	if cf.SiteName != "" {
		c.SiteName = cf.SiteName
	}
	if cf.KubernetesCluster != "" {
		c.KubernetesCluster = cf.KubernetesCluster
	}
	if cf.DatabaseService != "" {
		c.DatabaseService = cf.DatabaseService
	}
	if hostLogin != "" {
		c.HostLogin = hostLogin
	}
	c.Labels = labels
	c.KeyTTL = time.Minute * time.Duration(cf.MinsToLive)
	c.InsecureSkipVerify = cf.InsecureSkipVerify
	c.PredicateExpression = cf.PredicateExpression

	if cf.SearchKeywords != "" {
		c.SearchKeywords = client.ParseSearchKeywords(cf.SearchKeywords, ',')
	}

	// If a TTY was requested, make sure to allocate it. Note this applies to
	// "exec" command because a shell always has a TTY allocated.
	if cf.Interactive || options.RequestTTY {
		c.InteractiveCommand = true
	}

	if !cf.NoCache {
		c.CachePolicy = &client.CachePolicy{}
	}

	// check version compatibility of the server and client
	c.CheckVersions = !cf.SkipVersionCheck

	// parse compatibility parameter
	certificateFormat, err := parseCertificateCompatibilityFlag(cf.Compatibility, cf.CertificateFormat)
	if err != nil {
		return nil, trace.Wrap(err)
	}
	c.CertificateFormat = certificateFormat

	// copy the authentication connector over
	if cf.AuthConnector != "" {
		c.AuthConnector = cf.AuthConnector
	}
	mfaOpts, err := parseMFAMode(cf.MFAMode)
	if err != nil {
		return nil, trace.Wrap(err)
	}
	c.AuthenticatorAttachment = mfaOpts.AuthenticatorAttachment
	c.PreferOTP = mfaOpts.PreferOTP

	// If agent forwarding was specified on the command line enable it.
	c.ForwardAgent = options.ForwardAgent
	if cf.ForwardAgent {
		c.ForwardAgent = client.ForwardAgentYes
	}

	if err := setX11Config(c, cf, options); err != nil {
		log.WithError(err).Info("X11 forwarding is not properly configured, continuing without it.")
	}

	// If the caller does not want to check host keys, pass in a insecure host
	// key checker.
	if !options.StrictHostKeyChecking {
		c.HostKeyCallback = client.InsecureSkipHostKeyChecking
	}
	c.BindAddr = cf.BindAddr
	if cf.CallbackAddr != "" && cf.BindAddr == "" {
		return nil, trace.BadParameter("--callback must be used with --bind-addr")
	}
	c.CallbackAddr = cf.CallbackAddr

	// Don't execute remote command, used when port forwarding.
	c.NoRemoteExec = cf.NoRemoteExec

	// Allow the default browser used to open tsh login links to be overridden
	// (not currently implemented) or set to 'none' to suppress browser opening entirely.
	c.Browser = cf.Browser

	c.AddKeysToAgent = cf.AddKeysToAgent
	if !cf.UseLocalSSHAgent {
		c.AddKeysToAgent = client.AddKeysToAgentNo
	}

	// avoid adding keys to agent when using an identity file.
	if (cf.IdentityFileOut != "" || cf.IdentityFileIn != "") && c.AddKeysToAgent == client.AddKeysToAgentAuto {
		c.AddKeysToAgent = client.AddKeysToAgentNo
	}

	// headless login produces short-lived MFA-verifed certs, which should never be added to the agent.
	if cf.AuthConnector == constants.HeadlessConnector {
		if cf.AddKeysToAgent == client.AddKeysToAgentYes || cf.AddKeysToAgent == client.AddKeysToAgentOnly {
			log.Info("Skipping adding keys to agent for headless login")
		}
		c.AddKeysToAgent = client.AddKeysToAgentNo
	}

	c.EnableEscapeSequences = cf.EnableEscapeSequences

	// pass along mock functions if provided (only used in tests)
	c.MockSSOLogin = cf.MockSSOLogin
	c.MockHeadlessLogin = cf.MockHeadlessLogin
	c.DTAuthnRunCeremony = cf.DTAuthnRunCeremony
	c.WebauthnLogin = cf.WebauthnLogin

	// pass along MySQL/Postgres path overrides (only used in tests).
	c.OverrideMySQLOptionFilePath = cf.overrideMySQLOptionFilePath
	c.OverridePostgresServiceFilePath = cf.overridePostgresServiceFilePath

	// Set tsh home directory
	c.HomePath = cf.HomePath

	if c.KeysDir == "" {
		c.KeysDir = c.HomePath
	}

	if cf.IdentityFileIn != "" {
		c.NonInteractive = true
	}

	c.Stderr = cf.Stderr()
	c.Stdout = cf.Stdout()

	c.Reason = cf.Reason
	c.Invited = cf.Invited
	c.DisplayParticipantRequirements = cf.displayParticipantRequirements
	c.SSHLogDir = cf.SSHLogDir
	c.DisableSSHResumption = cf.DisableSSHResumption
	return c, nil
}

func initClientStore(cf *CLIConf, proxy string) (*client.Store, error) {
	switch {
	case cf.IdentityFileIn != "":
		// Import identity file keys to in-memory client store.
		clientStore, err := identityfile.NewClientStoreFromIdentityFile(cf.IdentityFileIn, proxy, cf.SiteName)
		if err != nil {
			return nil, trace.Wrap(err)
		}
		return clientStore, nil

	case cf.IdentityFileOut != "", cf.AuthConnector == constants.HeadlessConnector:
		// Store client keys in memory, where they can be exported to non-standard
		// FS formats (e.g. identity file) or used for a single client call in memory.
		return client.NewMemClientStore(), nil

	case cf.AddKeysToAgent == client.AddKeysToAgentOnly:
		// Store client keys in memory, but save trusted certs and profile to disk.
		clientStore := client.NewFSClientStore(cf.HomePath)
		clientStore.KeyStore = client.NewMemKeyStore()
		return clientStore, nil

	default:
		return client.NewFSClientStore(cf.HomePath), nil
	}
}

func (c *CLIConf) ProfileStatus() (*client.ProfileStatus, error) {
	clientStore, err := initClientStore(c, c.Proxy)
	if err != nil {
		return nil, trace.Wrap(err)
	}
	profile, err := clientStore.ReadProfileStatus(c.Proxy)
	if err != nil {
		return nil, trace.Wrap(err)
	}
	return profile, nil
}

func (c *CLIConf) FullProfileStatus() (*client.ProfileStatus, []*client.ProfileStatus, error) {
	clientStore, err := initClientStore(c, c.Proxy)
	if err != nil {
		return nil, nil, trace.Wrap(err)
	}
	currentProfile, profiles, err := clientStore.FullProfileStatus()
	if err != nil {
		return nil, nil, trace.Wrap(err)
	}
	return currentProfile, profiles, nil
}

// ListProfiles returns a list of profiles the current user has
// credentials for.
func (c *CLIConf) ListProfiles() ([]*client.ProfileStatus, error) {
	clientStore, err := initClientStore(c, c.Proxy)
	if err != nil {
		return nil, trace.Wrap(err)
	}

	profileNames, err := clientStore.ListProfiles()
	if err != nil {
		return nil, trace.Wrap(err)
	}

	profiles := make([]*client.ProfileStatus, 0, len(profileNames))
	for _, profileName := range profileNames {
		status, err := clientStore.ReadProfileStatus(profileName)
		if err != nil {
			return nil, trace.Wrap(err)
		}
		profiles = append(profiles, status)
	}

	return profiles, nil
}

// GetProfile loads user profile.
func (c *CLIConf) GetProfile() (*profile.Profile, error) {
	store, err := initClientStore(c, c.Proxy)
	if err != nil {
		return nil, trace.Wrap(err)
	}

	profileName, err := client.ProfileNameFromProxyAddress(store, c.Proxy)
	if err != nil {
		return nil, trace.Wrap(err)
	}

	profile, err := store.GetProfile(profileName)
	return profile, trace.Wrap(err)
}

type mfaModeOpts struct {
	AuthenticatorAttachment wancli.AuthenticatorAttachment
	PreferOTP               bool
}

func parseMFAMode(mode string) (*mfaModeOpts, error) {
	opts := &mfaModeOpts{}
	switch mode {
	case "", mfaModeAuto:
	case mfaModeCrossPlatform:
		opts.AuthenticatorAttachment = wancli.AttachmentCrossPlatform
	case mfaModePlatform:
		opts.AuthenticatorAttachment = wancli.AttachmentPlatform
	case mfaModeOTP:
		opts.PreferOTP = true
	default:
		return nil, fmt.Errorf("invalid MFA mode: %q", mode)
	}
	return opts, nil
}

// setX11Config sets X11 config using CLI and SSH option flags.
func setX11Config(c *client.Config, cf *CLIConf, o Options) error {
	// X11 forwarding can be enabled with -X, -Y, or -oForwardX11=yes
	c.EnableX11Forwarding = cf.X11ForwardingUntrusted || cf.X11ForwardingTrusted || o.ForwardX11

	if c.EnableX11Forwarding && os.Getenv(x11.DisplayEnv) == "" {
		c.EnableX11Forwarding = false
		return trace.BadParameter("$DISPLAY must be set for X11 forwarding")
	}

	c.X11ForwardingTrusted = cf.X11ForwardingTrusted
	if o.ForwardX11Trusted != nil && *o.ForwardX11Trusted {
		c.X11ForwardingTrusted = true
	}

	// Set X11 forwarding timeout, prioritizing the SSH option if set.
	c.X11ForwardingTimeout = o.ForwardX11Timeout
	if c.X11ForwardingTimeout == 0 {
		c.X11ForwardingTimeout = cf.X11ForwardingTimeout
	}

	return nil
}

// defaultWebProxyPorts is the order of default proxy ports to try, in order that
// they will be tried.
var defaultWebProxyPorts = []int{
	defaults.HTTPListenPort, teleport.StandardHTTPSPort,
}

// proxyHostsErrorMsgDefault returns the error message from attempting hosts at
// different ports for the Web Proxy.
func proxyHostsErrorMsgDefault(proxyAddress string, ports []int) string {
	buf := &bytes.Buffer{}
	buf.WriteString("Teleport proxy not available at proxy address ")

	for i, port := range ports {
		if i > 0 {
			buf.WriteString(" or ")
		}
		buf.WriteString(proxyAddress)
		buf.WriteString(":")
		buf.WriteString(strconv.Itoa(port))
	}

	return buf.String()
}

// setClientWebProxyAddr configures the client WebProxyAddr and SSHProxyAddr
// configuration values. Values that are not fully specified via configuration
// or command-line options will be deduced if necessary.
//
// If successful, setClientWebProxyAddr will modify the client Config in-place.
func setClientWebProxyAddr(ctx context.Context, cf *CLIConf, c *client.Config) error {
	// If the user has specified a proxy on the command line, and one has not
	// already been specified from configuration...

	if cf.Proxy != "" && c.WebProxyAddr == "" {
		parsedAddrs, err := client.ParseProxyHost(cf.Proxy)
		if err != nil {
			return trace.Wrap(err)
		}

		proxyAddress := parsedAddrs.WebProxyAddr
		if parsedAddrs.UsingDefaultWebProxyPort {
			log.Debug("Web proxy port was not set. Attempting to detect port number to use.")
			timeout, cancel := context.WithTimeout(ctx, proxyDefaultResolutionTimeout)
			defer cancel()

			proxyAddress, err = pickDefaultAddr(
				timeout, cf.InsecureSkipVerify, parsedAddrs.Host, defaultWebProxyPorts)
			if err != nil {
				return trace.Wrap(err, proxyHostsErrorMsgDefault(parsedAddrs.Host, defaultWebProxyPorts))
			}
		}

		c.WebProxyAddr = proxyAddress
		c.SSHProxyAddr = parsedAddrs.SSHProxyAddr
	}

	return nil
}

func parseCertificateCompatibilityFlag(compatibility string, certificateFormat string) (string, error) {
	switch {
	// if nothing is passed in, the role will decide
	case compatibility == "" && certificateFormat == "":
		return teleport.CertificateFormatUnspecified, nil
	// supporting the old --compat format for backward compatibility
	case compatibility != "" && certificateFormat == "":
		return utils.CheckCertificateFormatFlag(compatibility)
	// new documented flag --cert-format
	case compatibility == "" && certificateFormat != "":
		return utils.CheckCertificateFormatFlag(certificateFormat)
	// can not use both
	default:
		return "", trace.BadParameter("--compat or --cert-format must be specified")
	}
}

// refuseArgs helper makes sure that 'args' (list of CLI arguments)
// does not contain anything other than command
func refuseArgs(command string, args []string) error {
	for _, arg := range args {
		if arg == command || strings.HasPrefix(arg, "-") {
			continue
		} else {
			return trace.BadParameter("unexpected argument: %s", arg)
		}
	}
	return nil
}

// flattenIdentity reads an identity file and flattens it into a tsh profile on disk.
func flattenIdentity(cf *CLIConf) error {
	// Save the identity file path for later
	identityFile := cf.IdentityFileIn

	// We clear the identity flag so that the client store will be backed
	// by the filesystem instead (in ~/.tsh or TELEPORT_HOME).
	cf.IdentityFileIn = ""

	// Load client config as normal to parse client inputs and add defaults.
	c, err := loadClientConfigFromCLIConf(cf, cf.Proxy)
	if err != nil {
		return trace.Wrap(err)
	}

	// Proxy address may be loaded from existing tsh profile or from --proxy flag.
	if c.WebProxyAddr == "" {
		return trace.BadParameter("No proxy address specified, missed --proxy flag?")
	}

	// Load the identity file key and partial profile into the client store.
	if err := identityfile.LoadIdentityFileIntoClientStore(c.ClientStore, identityFile, c.WebProxyAddr, c.SiteName); err != nil {
		return trace.Wrap(err)
	}

	fmt.Printf("Successfully flattened Identity file %q into a tsh profile.\n", identityFile)

	// onStatus will ping the proxy to fill in cluster profile information missing in the
	// client store, then print the login status.
	return trace.Wrap(onStatus(cf))
}

// onShow reads an identity file (a public SSH key or a cert) and dumps it to stdout
func onShow(cf *CLIConf) error {
	key, err := identityfile.KeyFromIdentityFile(cf.IdentityFileIn, cf.Proxy, cf.SiteName)
	if err != nil {
		return trace.Wrap(err)
	}

	// unmarshal certificate bytes into a ssh.PublicKey
	cert, _, _, _, err := ssh.ParseAuthorizedKey(key.Cert)
	if err != nil {
		return trace.Wrap(err)
	}

	fmt.Printf("Cert: %#v\nPriv: %#v\nPub: %#v\n", cert, key.Signer, key.MarshalSSHPublicKey())
	fmt.Printf("Fingerprint: %s\n", ssh.FingerprintSHA256(key.SSHPublicKey()))
	return nil
}

// printStatus prints the status of the profile.
func printStatus(debug bool, p *profileInfo, env map[string]string, isActive bool) {
	var prefix string
	humanDuration := "EXPIRED"
	duration := time.Until(p.ValidUntil)
	if duration.Nanoseconds() > 0 {
		humanDuration = fmt.Sprintf("valid for %v", duration.Round(time.Minute))
		// If certificate is valid for less than a minute, display "<1m" instead of "0s".
		if duration < time.Minute {
			humanDuration = "valid for <1m"
		}
	}

	proxyURL := p.getProxyURLLine(isActive, env)
	cluster := p.getClusterLine(isActive, env)
	kubeCluster := p.getKubeClusterLine(isActive, env)
	if isActive {
		prefix = "> "
	} else {
		prefix = "  "
	}

	fmt.Printf("%vProfile URL:        %v\n", prefix, proxyURL)
	fmt.Printf("  Logged in as:       %v\n", p.Username)
	if len(p.ActiveRequests) != 0 {
		fmt.Printf("  Active requests:    %v\n", strings.Join(p.ActiveRequests, ", "))
	}

	if cluster != "" {
		fmt.Printf("  Cluster:            %v\n", cluster)
	}
	fmt.Printf("  Roles:              %v\n", strings.Join(p.Roles, ", "))
	if debug {
		var count int
		for k, v := range p.Traits {
			if count == 0 {
				fmt.Printf("  Traits:             %v: %v\n", k, v)
			} else {
				fmt.Printf("                      %v: %v\n", k, v)
			}
			count = count + 1
		}
	}
	if len(p.Logins) > 0 {
		fmt.Printf("  Logins:             %v\n", strings.Join(p.Logins, ", "))
	}
	if p.KubernetesEnabled {
		fmt.Printf("  Kubernetes:         enabled\n")
		if kubeCluster != "" {
			fmt.Printf("  Kubernetes cluster: %q\n", kubeCluster)
		}
		if len(p.KubernetesUsers) > 0 {
			fmt.Printf("  Kubernetes users:   %v\n", strings.Join(p.KubernetesUsers, ", "))
		}
		if len(p.KubernetesGroups) > 0 {
			fmt.Printf("  Kubernetes groups:  %v\n", strings.Join(p.KubernetesGroups, ", "))
		}
	} else {
		fmt.Printf("  Kubernetes:         disabled\n")
	}
	if len(p.Databases) != 0 {
		fmt.Printf("  Databases:          %v\n", strings.Join(p.Databases, ", "))
	}
	if len(p.AllowedResourceIDs) > 0 {
		allowedResourcesStr, err := types.ResourceIDsToString(p.AllowedResourceIDs)
		if err != nil {
			log.Warnf("failed to marshal allowed resource IDs to string: %v", err)
		} else {
			fmt.Printf("  Allowed Resources:  %s\n", allowedResourcesStr)
		}
	}
	fmt.Printf("  Valid until:        %v [%v]\n", p.ValidUntil, humanDuration)
	fmt.Printf("  Extensions:         %v\n", strings.Join(p.Extensions, ", "))

	if debug {
		first := true
		for k, v := range p.CriticalOptions {
			if first {
				fmt.Printf("  Critical options:   %v: %v\n", k, v)
			} else {
				fmt.Printf("                      %v: %v\n", k, v)
			}
			first = false
		}
	}

	fmt.Printf("\n")
}

// printLoginInformation displays the provided profile information to the user.
func printLoginInformation(cf *CLIConf, profile *client.ProfileStatus, profiles []*client.ProfileStatus, accessListsToReview []*accesslist.AccessList) error {
	env := getTshEnv()
	active, others := makeAllProfileInfo(profile, profiles, env)

	format := strings.ToLower(cf.Format)
	switch format {
	case teleport.JSON, teleport.YAML:
		out, err := serializeProfiles(active, others, env, format)
		if err != nil {
			return trace.Wrap(err)
		}
		fmt.Println(out)
	default:
		if profile == nil && len(profiles) == 0 {
			return nil
		}

		// Print the active profile.
		if profile != nil {
			printStatus(cf.Debug, active, env, true)
		}

		// Print all other profiles.
		for _, p := range others {
			printStatus(cf.Debug, p, env, false)
		}

		// Print relevant active env vars, if they are set.
		if cf.Verbose {
			if len(env) > 0 {
				fmt.Println("Active Environment:")
			}
			for k, v := range env {
				fmt.Printf("\t%s=%s\n", k, v)
			}
		}
	}

	if len(accessListsToReview) > 0 {
		fmt.Printf("Access lists that need to be reviewed:\n")
		for _, accessList := range accessListsToReview {
			var msg string
			nextAuditDate := accessList.Spec.Audit.NextAuditDate.Format(time.DateOnly)
			if time.Now().After(accessList.Spec.Audit.NextAuditDate) {
				msg = fmt.Sprintf("review is overdue (%v)", nextAuditDate)
			} else {
				msg = fmt.Sprintf("review is required by %v", nextAuditDate)
			}
			fmt.Printf("\t%s (%v)\n", accessList.Spec.Title, msg)
		}
		fmt.Println()
	}

	return nil
}

// onStatus command shows which proxy the user is logged into and metadata
// about the certificate.
func onStatus(cf *CLIConf) error {
	// Get the status of the active profile as well as the status
	// of any other proxies the user is logged into.
	//
	// Return error if not logged in, no active profile, or expired.
	profile, profiles, err := cf.FullProfileStatus()
	if err != nil {
		if trace.IsNotFound(err) {
			return trace.NotFound("Not logged in.")
		}
		return trace.Wrap(err)
	}

	// make the teleport client and retrieve the certificate from the proxy:
	tc, err := makeClient(cf)
	if err != nil {
		log.WithError(err).Warn("Failed to make client for retrieving cluster alerts.")
		return trace.Wrap(err)
	}

	if err := printLoginInformation(cf, profile, profiles, cf.getAccessListsToReview(tc)); err != nil {
		return trace.Wrap(err)
	}

	if profile == nil {
		return trace.NotFound("Not logged in.")
	}

	duration := time.Until(profile.ValidUntil)
	if !profile.ValidUntil.IsZero() && duration.Nanoseconds() <= 0 {
		return trace.NotFound("Active profile expired.")
	}

	if tc.PrivateKeyPolicy.MFAVerified() {
		log.Debug("Skipping cluster alerts due to Hardware Key PIN/Touch requirement.")
	} else {
		if err := common.ShowClusterAlerts(cf.Context, tc, os.Stderr, nil,
			types.AlertSeverity_HIGH); err != nil {
			log.WithError(err).Warn("Failed to display cluster alerts.")
		}
	}

	return nil
}

type profileInfo struct {
	ProxyURL           string             `json:"profile_url"`
	Username           string             `json:"username"`
	ActiveRequests     []string           `json:"active_requests,omitempty"`
	Cluster            string             `json:"cluster"`
	Roles              []string           `json:"roles,omitempty"`
	Traits             wrappers.Traits    `json:"traits,omitempty"`
	Logins             []string           `json:"logins,omitempty"`
	KubernetesEnabled  bool               `json:"kubernetes_enabled"`
	KubernetesCluster  string             `json:"kubernetes_cluster,omitempty"`
	KubernetesUsers    []string           `json:"kubernetes_users,omitempty"`
	KubernetesGroups   []string           `json:"kubernetes_groups,omitempty"`
	Databases          []string           `json:"databases,omitempty"`
	ValidUntil         time.Time          `json:"valid_until"`
	Extensions         []string           `json:"extensions,omitempty"`
	CriticalOptions    map[string]string  `json:"critical_options,omitempty"`
	AllowedResourceIDs []types.ResourceID `json:"allowed_resources,omitempty"`
}

func makeAllProfileInfo(active *client.ProfileStatus, others []*client.ProfileStatus, env map[string]string) (*profileInfo, []*profileInfo) {
	activeInfo := makeProfileInfo(active, env, true)
	var othersInfo []*profileInfo
	for _, p := range others {
		othersInfo = append(othersInfo, makeProfileInfo(p, env, false))
	}
	return activeInfo, othersInfo
}

func makeProfileInfo(p *client.ProfileStatus, env map[string]string, isActive bool) *profileInfo {
	if p == nil {
		return nil
	}

	// Filter out login names that were added internally.
	// These are for internal use and are not valid UNIX login names
	// because they start with a hyphen.
	var logins []string
	for _, login := range p.Logins {
		// Specifically filters out these:
		//   - api/constants.NoLoginPrefix
		//   - teleport/constants.SSHSessionJoinPrincipal
		isTeleportDefinedLogin := strings.HasPrefix(login, "-teleport-")

		if !isTeleportDefinedLogin {
			logins = append(logins, login)
		}
	}

	selectedKubeCluster, _ := kubeconfig.SelectedKubeCluster("", p.Cluster)
	out := &profileInfo{
		ProxyURL:           p.ProxyURL.String(),
		Username:           p.Username,
		ActiveRequests:     p.ActiveRequests.AccessRequests,
		Cluster:            p.Cluster,
		Roles:              p.Roles,
		Traits:             p.Traits,
		Logins:             logins,
		KubernetesEnabled:  p.KubeEnabled,
		KubernetesCluster:  selectedKubeCluster,
		KubernetesUsers:    p.KubeUsers,
		KubernetesGroups:   p.KubeGroups,
		Databases:          p.DatabaseServices(),
		ValidUntil:         p.ValidUntil,
		Extensions:         p.Extensions,
		CriticalOptions:    p.CriticalOptions,
		AllowedResourceIDs: p.AllowedResourceIDs,
	}

	// update active profile info from env
	if isActive {
		if proxy, ok := env[proxyEnvVar]; ok {
			proxyURL := url.URL{
				Scheme: "https",
				Host:   proxy,
			}
			out.ProxyURL = proxyURL.String()
		}

		if cluster, ok := env[clusterEnvVar]; ok {
			out.Cluster = cluster
		} else if siteName, ok := env[siteEnvVar]; ok {
			out.Cluster = siteName
		}

		if kubeCluster, ok := env[kubeClusterEnvVar]; ok {
			out.KubernetesCluster = kubeCluster
		}
	}
	return out
}

func (p *profileInfo) getProxyURLLine(isActive bool, env map[string]string) string {
	// indicate if active profile proxy url is shadowed by env vars.
	if isActive {
		if _, ok := env[proxyEnvVar]; ok {
			return fmt.Sprintf("%v (%v)", p.ProxyURL, proxyEnvVar)
		}
	}
	return p.ProxyURL
}

func (p *profileInfo) getClusterLine(isActive bool, env map[string]string) string {
	// indicate if active profile cluster is shadowed by env vars.
	if isActive {
		if _, ok := env[clusterEnvVar]; ok {
			return fmt.Sprintf("%v (%v)", p.Cluster, clusterEnvVar)
		} else if _, ok := env[siteEnvVar]; ok {
			return fmt.Sprintf("%v (%v)", p.Cluster, siteEnvVar)
		}
	}
	return p.Cluster
}

func (p *profileInfo) getKubeClusterLine(isActive bool, env map[string]string) string {
	// indicate if active profile kube cluster is shadowed by env vars.
	if isActive {
		// check if kube cluster env var is set and no cluster was selected by kube config
		if _, ok := env[kubeClusterEnvVar]; ok {
			return fmt.Sprintf("%v (%v)", p.KubernetesCluster, kubeClusterEnvVar)
		}
	}
	return p.KubernetesCluster
}

func serializeProfiles(profile *profileInfo, profiles []*profileInfo, env map[string]string, format string) (string, error) {
	profileData := struct {
		Active   *profileInfo      `json:"active,omitempty"`
		Profiles []*profileInfo    `json:"profiles"`
		Env      map[string]string `json:"environment,omitempty"`
	}{profile, []*profileInfo{}, env}
	profileData.Profiles = append(profileData.Profiles, profiles...)
	var out []byte
	var err error
	if format == teleport.JSON {
		out, err = utils.FastMarshalIndent(profileData, "", "  ")
	} else {
		out, err = yaml.Marshal(profileData)
	}
	if err != nil {
		return "", trace.Wrap(err)
	}
	return string(out), nil
}

func getTshEnv() map[string]string {
	env := map[string]string{}
	for _, envVar := range tshStatusEnvVars {
		if envVal, isSet := os.LookupEnv(envVar); isSet {
			env[envVar] = envVal
		}
	}
	return env
}

// host is a utility function that extracts
// host from the host:port pair, in case of any error
// returns the original value
func host(in string) string {
	out, err := utils.Host(in)
	if err != nil {
		return in
	}
	return out
}

func awaitRequestResolution(ctx context.Context, clt auth.ClientI, req types.AccessRequest) (types.AccessRequest, error) {
	filter := types.AccessRequestFilter{
		User: req.GetUser(),
		ID:   req.GetName(),
	}
	watcher, err := clt.NewWatcher(ctx, types.Watch{
		Name: "await-request-approval",
		Kinds: []types.WatchKind{{
			Kind:   types.KindAccessRequest,
			Filter: filter.IntoMap(),
		}},
	})
	if err != nil {
		return nil, trace.Wrap(err)
	}
	defer watcher.Close()

	// Wait for OpInit event so that returned watcher is ready.
	select {
	case event := <-watcher.Events():
		if event.Type != types.OpInit {
			return nil, trace.BadParameter("failed to watch for access requests: received an unexpected event while waiting for the initial OpInit")
		}
	case <-watcher.Done():
		return nil, trace.Wrap(watcher.Error())
	}

	// get initial state of request
	reqState, err := services.GetAccessRequest(ctx, clt, req.GetName())
	if err != nil {
		return nil, trace.Wrap(err)
	}

	for {
		if !reqState.GetState().IsPending() {
			return reqState, nil
		}

		select {
		case event := <-watcher.Events():
			switch event.Type {
			case types.OpPut:
				var ok bool
				reqState, ok = event.Resource.(*types.AccessRequestV3)
				if !ok {
					return nil, trace.BadParameter("unexpected resource type %T", event.Resource)
				}
			case types.OpDelete:
				return nil, trace.Errorf("request %s has expired or been deleted...", event.Resource.GetName())
			default:
				log.Warnf("Skipping unknown event type %s", event.Type)
			}
		case <-watcher.Done():
			return nil, trace.Wrap(watcher.Error())
		}
	}
}

func onRequestResolution(cf *CLIConf, tc *client.TeleportClient, req types.AccessRequest) error {
	if !req.GetState().IsApproved() {
		msg := fmt.Sprintf("request %s has been set to %s", req.GetName(), req.GetState().String())
		if reason := req.GetResolveReason(); reason != "" {
			msg = fmt.Sprintf("%s, reason=%q", msg, reason)
		}
		return trace.Errorf(msg)
	}

	msg := "\nApproval received, getting updated certificates...\n\n"
	if reason := req.GetResolveReason(); reason != "" {
		msg = fmt.Sprintf("\nApproval received, reason=%q\nGetting updated certificates...\n\n", reason)
	}
	fmt.Fprint(os.Stderr, msg)

	err := reissueWithRequests(cf, tc, []string{req.GetName()}, nil /*dropRequests*/)
	return trace.Wrap(err)
}

// reissueWithRequests handles a certificate reissue, applying new requests by ID,
// and saving the updated profile.
func reissueWithRequests(cf *CLIConf, tc *client.TeleportClient, newRequests []string, dropRequests []string) error {
	profile, err := tc.ClientStore.ReadProfileStatus(cf.Proxy)
	if err != nil {
		return trace.Wrap(err)
	}
	params := client.ReissueParams{
		AccessRequests:     newRequests,
		DropAccessRequests: dropRequests,
		RouteToCluster:     cf.SiteName,
	}
	// If the certificate already had active requests, add them to our inputs parameters.
	for _, reqID := range profile.ActiveRequests.AccessRequests {
		if !slices.Contains(dropRequests, reqID) {
			params.AccessRequests = append(params.AccessRequests, reqID)
		}
	}
	if params.RouteToCluster == "" {
		params.RouteToCluster = profile.Cluster
	}
	if err := tc.ReissueUserCerts(cf.Context, client.CertCacheDrop, params); err != nil {
		return trace.Wrap(err)
	}
	if err := tc.SaveProfile(true); err != nil {
		return trace.Wrap(err)
	}
	if err := updateKubeConfigOnLogin(cf, tc); err != nil {
		return trace.Wrap(err)
	}
	return nil
}

func onApps(cf *CLIConf) error {
	if cf.ListAll {
		return trace.Wrap(listAppsAllClusters(cf))
	}
	tc, err := makeClient(cf)
	if err != nil {
		return trace.Wrap(err)
	}

	// Get a list of all applications.
	var apps []types.Application
	err = client.RetryWithRelogin(cf.Context, tc, func() error {
		apps, err = tc.ListApps(cf.Context, nil /* custom filter */)
		return err
	})
	if err != nil {
		return trace.Wrap(err)
	}

	// Retrieve profile to be able to show which apps user is logged into.
	profile, err := tc.ProfileStatus()
	if err != nil {
		return trace.Wrap(err)
	}

	// Sort by app name.
	sort.Slice(apps, func(i, j int) bool {
		return apps[i].GetName() < apps[j].GetName()
	})

	return trace.Wrap(showApps(apps, profile.Apps, cf.Format, cf.Verbose))
}

type appListing struct {
	Proxy   string            `json:"proxy"`
	Cluster string            `json:"cluster"`
	App     types.Application `json:"app"`
}

type appListings []appListing

func (l appListings) Len() int {
	return len(l)
}

func (l appListings) Less(i, j int) bool {
	if l[i].Proxy != l[j].Proxy {
		return l[i].Proxy < l[j].Proxy
	}
	if l[i].Cluster != l[j].Cluster {
		return l[i].Cluster < l[j].Cluster
	}
	return l[i].App.GetName() < l[j].App.GetName()
}

func (l appListings) Swap(i, j int) {
	l[i], l[j] = l[j], l[i]
}

func listAppsAllClusters(cf *CLIConf) error {
	var listings appListings
	err := forEachProfile(cf, func(tc *client.TeleportClient, profile *client.ProfileStatus) error {
		result, err := tc.ListAppsAllClusters(cf.Context, nil /* custom filter */)
		if err != nil {
			return trace.Wrap(err)
		}
		for clusterName, apps := range result {
			for _, app := range apps {
				listings = append(listings, appListing{
					Proxy:   profile.ProxyURL.Host,
					Cluster: clusterName,
					App:     app,
				})
			}
		}
		return nil
	})
	if err != nil {
		return trace.Wrap(err)
	}

	sort.Sort(listings)

	profile, err := cf.ProfileStatus()
	if err != nil {
		return trace.Wrap(err)
	}
	var active []tlsca.RouteToApp
	if profile != nil {
		active = profile.Apps
	}

	format := strings.ToLower(cf.Format)
	switch format {
	case teleport.Text, "":
		printAppsWithClusters(listings, active, cf.Verbose)
	case teleport.JSON, teleport.YAML:
		out, err := serializeAppsWithClusters(listings, format)
		if err != nil {
			return trace.Wrap(err)
		}
		fmt.Println(out)
	default:
		return trace.BadParameter("unsupported format %q", format)
	}
	return nil
}

func printAppsWithClusters(apps []appListing, active []tlsca.RouteToApp, verbose bool) {
	var rows [][]string
	for _, app := range apps {
		rows = append(rows, getAppRow(app.Proxy, app.Cluster, app.App, active, verbose))
	}
	// In verbose mode, print everything on a single line and include host UUID.
	// In normal mode, chunk the labels, print two per line and allow multiple
	// lines per node.
	var t asciitable.Table
	if verbose {
		t = asciitable.MakeTable([]string{"Proxy", "Cluster", "Application", "Description", "Type", "Public Address", "URI", "Labels"}, rows...)
	} else {
		t = asciitable.MakeTableWithTruncatedColumn(
			[]string{"Proxy", "Cluster", "Application", "Description", "Type", "Public Address", "Labels"}, rows, "Labels")
	}
	fmt.Println(t.AsBuffer().String())
}

func serializeAppsWithClusters(apps []appListing, format string) (string, error) {
	var out []byte
	var err error
	if format == teleport.JSON {
		out, err = utils.FastMarshalIndent(apps, "", "  ")
	} else {
		out, err = yaml.Marshal(apps)
	}
	return string(out), trace.Wrap(err)
}

func onRecordings(cf *CLIConf) error {
	fromUTC, toUTC, err := defaults.SearchSessionRange(clockwork.NewRealClock(), cf.FromUTC, cf.ToUTC, cf.recordingsSince)
	if err != nil {
		return trace.Errorf("cannot request recordings: %v", err)
	}
	tc, err := makeClient(cf)
	if err != nil {
		return trace.Wrap(err)
	}
	// Max number of days is limited to prevent too many requests being sent if dynamo is used as a backend.
	if days := toUTC.Sub(fromUTC).Hours() / 24; days > defaults.TshTctlSessionDayLimit {
		return trace.Errorf("date range for recordings listing too large: %v days specified: limit %v days",
			days, defaults.TshTctlSessionDayLimit)
	}

	var sessions []apievents.AuditEvent
	if err := client.RetryWithRelogin(cf.Context, tc, func() error {
		sessions, err = tc.SearchSessionEvents(cf.Context,
			fromUTC, toUTC, apidefaults.DefaultChunkSize,
			types.EventOrderDescending, cf.maxRecordingsToShow)
		return err
	}); err != nil {
		return trace.Wrap(err)
	}

	if err := common.ShowSessions(sessions, cf.Format, os.Stdout); err != nil {
		return trace.Wrap(err)
	}
	return nil
}

// onEnvironment handles "tsh env" command.
func onEnvironment(cf *CLIConf) error {
	profile, err := cf.ProfileStatus()
	if err != nil {
		return trace.Wrap(err)
	}

	format := strings.ToLower(cf.Format)
	switch format {
	case teleport.Text, "":
		// Print shell built-in commands to set (or unset) environment.
		switch {
		case cf.unsetEnvironment:
			fmt.Printf("unset %v\n", proxyEnvVar)
			fmt.Printf("unset %v\n", clusterEnvVar)
			fmt.Printf("unset %v\n", kubeClusterEnvVar)
			fmt.Printf("unset %v\n", teleport.EnvKubeConfig)
		case !cf.unsetEnvironment:
			kubeName, _ := kubeconfig.SelectedKubeCluster("", profile.Cluster)
			fmt.Printf("export %v=%v\n", proxyEnvVar, profile.ProxyURL.Host)
			fmt.Printf("export %v=%v\n", clusterEnvVar, profile.Cluster)
			if kubeName != "" {
				fmt.Printf("export %v=%v\n", kubeClusterEnvVar, kubeName)
				fmt.Printf("# set %v to a standalone kubeconfig for the selected kube cluster\n", teleport.EnvKubeConfig)
				fmt.Printf("export %v=%v\n", teleport.EnvKubeConfig, profile.KubeConfigPath(kubeName))
			}
		}
	case teleport.JSON, teleport.YAML:
		out, err := serializeEnvironment(profile, format)
		if err != nil {
			return trace.Wrap(err)
		}
		fmt.Println(out)
	}

	return nil
}

func serializeEnvironment(profile *client.ProfileStatus, format string) (string, error) {
	env := map[string]string{
		proxyEnvVar:   profile.ProxyURL.Host,
		clusterEnvVar: profile.Cluster,
	}
	kubeName, _ := kubeconfig.SelectedKubeCluster("", profile.Cluster)
	if kubeName != "" {
		env[kubeClusterEnvVar] = kubeName
		env[teleport.EnvKubeConfig] = profile.KubeConfigPath(kubeName)
	}
	var out []byte
	var err error
	if format == teleport.JSON {
		out, err = utils.FastMarshalIndent(env, "", "  ")
	} else {
		out, err = yaml.Marshal(env)
	}
	return string(out), trace.Wrap(err)
}

// setEnvFlags sets flags that can be set via environment variables.
func setEnvFlags(cf *CLIConf) {
	// these can only be set with env vars.
	if homeDir := os.Getenv(types.HomeEnvVar); homeDir != "" {
		cf.HomePath = path.Clean(homeDir)
	}
	if configPath := os.Getenv(globalTshConfigEnvVar); configPath != "" {
		cf.GlobalTshConfigPath = path.Clean(configPath)
	}

	// prioritize CLI input for the rest.
	if cf.SiteName == "" {
		// check cluster env variables in order of priority.
		if clusterName := os.Getenv(clusterEnvVar); clusterName != "" {
			cf.SiteName = clusterName
		} else if clusterName = os.Getenv(siteEnvVar); clusterName != "" {
			cf.SiteName = clusterName
		}
	}

	if cf.KubernetesCluster == "" {
		cf.KubernetesCluster = os.Getenv(kubeClusterEnvVar)
	}
}

func handleUnimplementedError(ctx context.Context, perr error, cf CLIConf) error {
	const (
		errMsgFormat         = "This server does not implement this feature yet. Likely the client version you are using is newer than the server. The server version: %v, the client version: %v. Please upgrade the server."
		unknownServerVersion = "unknown"
	)
	tc, err := makeClient(&cf)
	if err != nil {
		log.WithError(err).Warning("Failed to create client.")
		return trace.WrapWithMessage(perr, errMsgFormat, unknownServerVersion, teleport.Version)
	}
	pr, err := tc.Ping(ctx)
	if err != nil {
		log.WithError(err).Warning("Failed to call ping.")
		return trace.WrapWithMessage(perr, errMsgFormat, unknownServerVersion, teleport.Version)
	}
	return trace.WrapWithMessage(perr, errMsgFormat, pr.ServerVersion, teleport.Version)
}

func validateParticipantMode(mode types.SessionParticipantMode) error {
	switch mode {
	case types.SessionPeerMode, types.SessionObserverMode, types.SessionModeratorMode:
		return nil
	default:
		return trace.BadParameter("invalid participant mode %v", mode)
	}
}

// forEachProfile performs an action for each profile a user is currently logged in to.
func forEachProfile(cf *CLIConf, fn func(tc *client.TeleportClient, profile *client.ProfileStatus) error) error {
	profiles, err := cf.ListProfiles()
	if err != nil {
		return trace.Wrap(err)
	}

	clock := clockwork.NewRealClock()
	errors := make([]error, 0)
	for _, p := range profiles {
		proxyAddr := p.ProxyURL.Host
		if p.IsExpired(clock) {
			fmt.Fprintf(os.Stderr, "Credentials expired for proxy %q, skipping...\n", proxyAddr)
			continue
		}
		tc, err := makeClientForProxy(cf, proxyAddr)
		if err != nil {
			errors = append(errors, err)
			continue
		}
		if err := fn(tc, p); err != nil {
			errors = append(errors, err)
		}
	}

	return trace.NewAggregate(errors...)
}

// forEachProfileParallel performs an action for each profile a user is currently logged in to in
// parallel.
func forEachProfileParallel(cf *CLIConf, fn func(ctx context.Context, tc *client.TeleportClient, profile *client.ProfileStatus) error) error {
	group, groupCtx := errgroup.WithContext(cf.Context)
	group.SetLimit(6)

	profiles, err := cf.ListProfiles()
	if err != nil {
		return trace.Wrap(err)
	}

	clock := clockwork.NewRealClock()
	for _, p := range profiles {
		p := p
		proxyAddr := p.ProxyURL.Host
		if p.IsExpired(clock) {
			fmt.Fprintf(os.Stderr, "Credentials expired for proxy %q, skipping...\n", proxyAddr)
			continue
		}

		group.Go(func() error {
			tc, err := makeClientForProxy(cf, proxyAddr)
			if err != nil {
				return trace.Wrap(err)
			}
			if err := fn(groupCtx, tc, p); err != nil {
				return trace.Wrap(err)
			}

			return nil
		})
	}

	return trace.Wrap(group.Wait())
}

// updateKubeConfigOnLogin checks if the `--kube-cluster` flag was provided to
// tsh login call and updates the default kubeconfig with its value,
// otherwise does nothing.
func updateKubeConfigOnLogin(cf *CLIConf, tc *client.TeleportClient) error {
	if len(cf.KubernetesCluster) == 0 {
		return nil
	}
	kubeStatus, err := fetchKubeStatus(cf.Context, tc)
	if err != nil {
		return trace.Wrap(err)
	}
	// update the default kubeconfig
	kubeConfigPath := ""
	// do not override the context name
	overrideContextName := ""
	err = updateKubeConfig(cf, tc, kubeConfigPath, overrideContextName, kubeStatus)
	return trace.Wrap(err)
}

// onHeadlessApprove executes 'tsh headless approve' command
func onHeadlessApprove(cf *CLIConf) error {
	tc, err := makeClient(cf)
	if err != nil {
		return trace.Wrap(err)
	}

	tc.Stdin = os.Stdin
	err = client.RetryWithRelogin(cf.Context, tc, func() error {
		return tc.HeadlessApprove(cf.Context, cf.HeadlessAuthenticationID, !cf.headlessSkipConfirm)
	})
	return trace.Wrap(err)
}

// getAccessListsToReview will return access lists that the logged in user needs to review. On error,
// this will return an empty list.
func (cf *CLIConf) getAccessListsToReview(tc *client.TeleportClient) []*accesslist.AccessList {
	clusterClient, err := tc.ConnectToCluster(cf.Context)
	if err != nil {
		log.WithError(err).Debug("Error connecting to the cluster")
		return nil
	}
	defer func() {
		clusterClient.Close()
	}()

	// Get the access lists to review. If the call returns NotImplemented, ignore it, as we may be communicating with an OSS
	// server, which does not support access lists.
	accessListsToReview, err := clusterClient.AuthClient.AccessListClient().GetAccessListsToReview(cf.Context)
	if err != nil && !trace.IsNotImplemented(err) {
		log.WithError(err).Debug("Error getting access lists to review")
	}

	return accessListsToReview
}

var mlockModes = []string{mlockModeNo, mlockModeAuto, mlockModeBestEffort, mlockModeStrict}

const (
	// mlockModeNo disables locking process memory.
	mlockModeNo = "off"
	// mlockModeAuto automatically chooses whether memory locking will be attempted and/or enforced.
	mlockModeAuto = "auto"
	// mlockBestEfforts enables locking process memory, but errors will be ignored and logged.
	mlockModeBestEffort = "best_effort"
	// mlockModeStrict enables locking process memory and enforces it succeeds without errors.
	mlockModeStrict = "strict"

	// mlockFailureMessage is a user readable message for mlock errors and debug logs.
	mlockFailureMessage = "Failed to lock process memory for headless login. " +
		"Memory locking is used to prevent secrets in memory from being swapped to disk. " +
		"Please ensure that memory locking is available on your system and your user has " +
		"locking privileges. This means using a Linux operating system and increasing your " +
		`user's memory locking limit to unlimited if needed. Alternatively, set --mlock=off ` +
		"or TELEPORT_MLOCK_MODE=off to disable it. This is not recommended in production " +
		"environments on shared systems where a memory swap attack is possible.\n" +
		"https://goteleport.com/docs/access-controls/guides/headless/#troubleshooting"
)

// Lock the process memory to prevent rsa keys and certificates in memory from being exposed in a swap.
func tryLockMemory(cf *CLIConf) error {
	if cf.MlockMode == mlockModeAuto {
		if cf.AuthConnector == constants.HeadlessConnector {
			// default to best effort for headless login.
			cf.MlockMode = mlockModeBestEffort
		}
	}

	switch cf.MlockMode {
	case mlockModeNo, mlockModeAuto, "":
		// noop
		return nil
	case mlockModeStrict:
		err := mlock.LockMemory()
		return trace.Wrap(err, mlockFailureMessage)
	case mlockModeBestEffort:
		err := mlock.LockMemory()
		log.WithError(err).Warning(mlockFailureMessage)
		return nil
	default:
		return trace.BadParameter("unexpected value for --mlock, expected one of (%v)", strings.Join(mlockModes, ", "))
	}
}<|MERGE_RESOLUTION|>--- conflicted
+++ resolved
@@ -1152,15 +1152,13 @@
 	// Device Trust commands.
 	deviceCmd := newDeviceCommand(app)
 
-<<<<<<< HEAD
+	workloadIdentityCmd := newSVIDCommands(app)
+
 	vnetCommand := app.Command("vnet", "Start Teleport VNet")
 
 	vnetAdminSetupCommand := app.Command(vnet.AdminSetupSubcommand, "helper to run the vnet setup as root").Hidden()
 	vnetAdminSetupCommand.Flag("socket", "unix socket path").StringVar(&cf.socketPath)
 	vnetAdminSetupCommand.Flag("pidfile", "pid file path").StringVar(&cf.pidFilePath)
-=======
-	workloadIdentityCmd := newSVIDCommands(app)
->>>>>>> bf92fc5f
 
 	if runtime.GOOS == constants.WindowsOS {
 		bench.Hidden()
@@ -1518,15 +1516,12 @@
 		err = onKubectlCommand(&cf, args, args[idx:])
 	case headlessApprove.FullCommand():
 		err = onHeadlessApprove(&cf)
-<<<<<<< HEAD
+	case workloadIdentityCmd.issue.FullCommand():
+		err = workloadIdentityCmd.issue.run(&cf)
 	case vnetCommand.FullCommand():
 		err = onVNet(&cf)
 	case vnetAdminSetupCommand.FullCommand():
 		err = onVNetAdminSetupCommand(&cf)
-=======
-	case workloadIdentityCmd.issue.FullCommand():
-		err = workloadIdentityCmd.issue.run(&cf)
->>>>>>> bf92fc5f
 	default:
 		// Handle commands that might not be available.
 		switch {
