// Copyright 2021 Gravitational, Inc
//
// Licensed under the Apache License, Version 2.0 (the "License");
// you may not use this file except in compliance with the License.
// You may obtain a copy of the License at
//
//      http://www.apache.org/licenses/LICENSE-2.0
//
// Unless required by applicable law or agreed to in writing, software
// distributed under the License is distributed on an "AS IS" BASIS,
// WITHOUT WARRANTIES OR CONDITIONS OF ANY KIND, either express or implied.
// See the License for the specific language governing permissions and
// limitations under the License.

package main

import (
	"fmt"
	"strconv"
	"time"
)

const (
	// tagCleanupPipelineName is the name of the pipeline that cleans up
	// artifacts from a previous partially-failed build
	tagCleanupPipelineName = "clean-up-previous-build"
)

const releasesHost = "https://releases-prod.platform.teleport.sh"

// tagPipelines builds all applicable tag pipeline combinations
func tagPipelines() []pipeline {
	var ps []pipeline

	ps = append(ps, ghaLinuxTagPipeline(buildType{os: "linux", arch: "amd64", fips: false, centos7: true, buildConnect: true, buildOSPkg: true}))
	ps = append(ps, ghaLinuxTagPipeline(buildType{os: "linux", arch: "amd64", fips: true, centos7: true, buildConnect: false, buildOSPkg: true}))
	ps = append(ps, ghaLinuxTagPipeline(buildType{os: "linux", arch: "386", buildOSPkg: true}))
	ps = append(ps, ghaLinuxTagPipeline(buildType{os: "linux", arch: "arm64", buildOSPkg: true}))
	ps = append(ps, ghaLinuxTagPipeline(buildType{os: "linux", arch: "arm", buildOSPkg: true}))

	ps = append(ps, ghaBuildPipeline(ghaBuildType{
		buildType:    buildType{os: "linux", fips: false},
		trigger:      triggerTag,
		pipelineName: "build-teleport-oci-distroless-images",
		dependsOn: []string{
			tagCleanupPipelineName,
			"build-linux-amd64",
			"build-linux-amd64-fips",
			"build-linux-arm64",
			"build-linux-arm",
		},
		workflows: []ghaWorkflow{
			{
				name:              "release-teleport-oci-distroless.yml",
				srcRefVar:         "DRONE_TAG",
				ref:               "${DRONE_TAG}",
				timeout:           150 * time.Minute,
				shouldTagWorkflow: true,
			},
		},
	}))

	ps = append(ps, ghaBuildPipeline(ghaBuildType{
		buildType:    buildType{os: "linux", fips: false},
		trigger:      triggerTag,
		pipelineName: "build-teleport-hardened-amis",
		dependsOn: []string{
			tagCleanupPipelineName,
			"build-linux-amd64",
			"build-linux-amd64-fips",
		},
		workflows: []ghaWorkflow{
			{
				name:              "release-teleport-hardened-amis.yaml",
				srcRefVar:         "DRONE_TAG",
				ref:               "${DRONE_TAG}",
				timeout:           150 * time.Minute,
				shouldTagWorkflow: true,
			},
		},
	}))

	ps = append(ps, ghaBuildPipeline(ghaBuildType{
		buildType:    buildType{os: "linux", fips: false},
		trigger:      triggerTag,
		pipelineName: "build-teleport-kube-agent-updater-oci-images",
		workflows: []ghaWorkflow{
			{
				name:              "release-teleport-kube-agent-updater-oci.yml",
				srcRefVar:         "DRONE_TAG",
				ref:               "${DRONE_TAG}",
				timeout:           150 * time.Minute,
				shouldTagWorkflow: true,
			},
		},
	}))

<<<<<<< HEAD
	ps = append(ps, ghaBuildPipeline(ghaBuildType{
		buildType:    buildType{os: "linux", fips: false},
		trigger:      triggerTag,
		pipelineName: "build-teleport-spacelift-runner-oci-images",
		workflows: []ghaWorkflow{
			{
				name:              "release-teleport-spacelift-runner-oci.yml",
				srcRefVar:         "DRONE_TAG",
				ref:               "${DRONE_TAG}",
				timeout:           150 * time.Minute,
				shouldTagWorkflow: true,
			},
		},
	}))

	// Also add CentOS artifacts
	// CentOS 6 FIPS builds have been removed in Teleport 7.0. See https://github.com/gravitational/teleport/issues/7207
	ps = append(ps, tagPipeline(buildType{os: "linux", arch: "amd64", centos7: true}))
	ps = append(ps, tagPipeline(buildType{os: "linux", arch: "amd64", centos7: true, fips: true}))

=======
>>>>>>> 464edfa2
	ps = append(ps, darwinTagPipelineGHA())
	ps = append(ps, windowsTagPipelineGHA())

	ps = append(ps, ghaBuildPipeline(ghaBuildType{
		pipelineName: "build-legacy-amis",
		trigger:      triggerTag,
		buildType:    buildType{fips: false},
		dependsOn: []string{
			"build-linux-amd64",
			"build-linux-amd64-fips",
		},
		workflows: []ghaWorkflow{
			{
				name:              "release-teleport-legacy-amis.yaml",
				srcRefVar:         "DRONE_TAG",
				ref:               "${DRONE_TAG}",
				timeout:           150 * time.Minute,
				shouldTagWorkflow: true,
				slackOnError:      true,
			},
		},
	}))

	ps = append(ps, ghaBuildPipeline(ghaBuildType{
		pipelineName: "build-oci",
		trigger:      triggerTag,
		buildType:    buildType{fips: false},
		dependsOn: []string{
			"build-linux-amd64",
			"build-linux-amd64-fips",
			"build-linux-arm64",
			"build-linux-arm",
		},
		workflows: []ghaWorkflow{
			{
				name:              "release-teleport-oci.yaml",
				srcRefVar:         "DRONE_TAG",
				ref:               "${DRONE_TAG}",
				timeout:           150 * time.Minute,
				shouldTagWorkflow: true,
				slackOnError:      true,
			},
		},
	}))

	ps = append(ps, tagCleanupPipeline())
	return ps
}

// ghaLinuxTagPipeline generates a tag pipeline for a given combination of
// os/arch/FIPS that calls a GitHub Actions workflow to perform the build on a
// Linux box. This dispatches to the release-linux.yaml workflow in the
// teleport.e repo, which is a little more generic than the
// release-linux-arm64.yml workflow used for the arm64 build. The two will be
// unified shortly.
func ghaLinuxTagPipeline(b buildType) pipeline {
	if b.os == "" {
		panic("b.os must be set")
	}
	if b.arch == "" {
		panic("b.arch must be set")
	}

	pipelineName := fmt.Sprintf("build-%s-%s", b.os, b.arch)
	if b.fips {
		pipelineName += "-fips"
	}
	wf := ghaWorkflow{
		name:              "release-linux.yaml",
		timeout:           150 * time.Minute,
		slackOnError:      true,
		srcRefVar:         "DRONE_TAG",
		ref:               "${DRONE_TAG}",
		shouldTagWorkflow: true,
		inputs: map[string]string{
			"release-artifacts": "true",
			"release-target":    releaseMakefileTarget(b),
			"build-connect":     strconv.FormatBool(b.buildConnect),
			"build-os-packages": strconv.FormatBool(b.buildOSPkg),
		},
	}
	bt := ghaBuildType{
		buildType:    buildType{os: b.os, arch: b.arch},
		trigger:      triggerTag,
		pipelineName: pipelineName,
		workflows:    []ghaWorkflow{wf},
	}
	return ghaBuildPipeline(bt)
}

func tagCleanupPipeline() pipeline {
	return relcliPipeline(triggerTag, tagCleanupPipelineName, "Clean up previously built artifacts", "auto_destroy -f -v 6")
}<|MERGE_RESOLUTION|>--- conflicted
+++ resolved
@@ -95,7 +95,6 @@
 		},
 	}))
 
-<<<<<<< HEAD
 	ps = append(ps, ghaBuildPipeline(ghaBuildType{
 		buildType:    buildType{os: "linux", fips: false},
 		trigger:      triggerTag,
@@ -111,13 +110,6 @@
 		},
 	}))
 
-	// Also add CentOS artifacts
-	// CentOS 6 FIPS builds have been removed in Teleport 7.0. See https://github.com/gravitational/teleport/issues/7207
-	ps = append(ps, tagPipeline(buildType{os: "linux", arch: "amd64", centos7: true}))
-	ps = append(ps, tagPipeline(buildType{os: "linux", arch: "amd64", centos7: true, fips: true}))
-
-=======
->>>>>>> 464edfa2
 	ps = append(ps, darwinTagPipelineGHA())
 	ps = append(ps, windowsTagPipelineGHA())
 
